import { McpServer } from "@modelcontextprotocol/sdk/server/mcp.js";
import { z } from "zod";
import fs from 'node:fs';
import path from 'node:path';
import { graphToXml, xmlToGraph } from '../xml-utils.js';

// File logging setup
const LOG_FILE = path.join(process.cwd(), 'mcp-graph-tools.log');
let logStream: fs.WriteStream | null = null;

// eslint-disable-next-line @typescript-eslint/no-unused-vars
function initLogger() {
  try {
    logStream = fs.createWriteStream(LOG_FILE, { flags: 'a' });
  } catch (error: any) {
    // If we can't create the log file, we'll silently fail to avoid interfering with MCP
  }
}

function logToFile(message: string, level: 'INFO' | 'ERROR' | 'DEBUG' = 'INFO') {
  const timestamp = new Date().toISOString();
  const logEntry = `[${timestamp}] [${level}] ${message}`;

  // Also try to write to file if available
  if (!logStream) return;

  try {
    logStream.write(logEntry + '\n');
  } catch (error) {
    const errorMessage = error instanceof Error ? error.message : String(error);
  }
}

function closeLogger() {
  if (logStream) {
    try {
      logStream.end();
    } catch (error) {
      // Silently fail
    }
    logStream = null;
  }
}

// Initialize logger when module loads
initLogger();

// Cleanup on process exit
process.on('exit', closeLogger);
process.on('SIGINT', closeLogger);
process.on('SIGTERM', closeLogger);

// Toolset is chosen at startup by the MCP based on env

export type Toolset = 'graph-editor' | 'read-only' | 'graph-builder';

// Load schemas from shared-schemas package with fallback
let PropertySchema: any;
let GraphSchema: any;

try {
  const loaded = require('../../shared-schemas/dist/index.js');
  PropertySchema = loaded.PropertySchema;
  GraphSchema = loaded.GraphSchema;
} catch (e) {
  PropertySchema = z.object({ id: z.string(), title: z.string(), type: z.string() }).passthrough();
  GraphSchema = z.object({ nodes: z.array(z.any()), edges: z.array(z.any()).optional() });
}

function resolveBaseUrl(): string {
  const url = process.env.MANTA_API_URL || process.env.BACKEND_URL || 'http://localhost:3000';
  const trimmed = url.replace(/\/$/, '');
  try { new URL(trimmed); } catch { return 'http://localhost:3000'; }
  return trimmed;
}
function resolveAccessToken(): string | undefined {
  return process.env.MANTA_API_KEY || process.env.MCP_ACCESS_TOKEN || process.env.MCP_BEARER_TOKEN || undefined;
}
function buildAuthHeaders(token?: string): Record<string, string> {
  const headers: Record<string, string> = { 'Content-Type': 'application/json; charset=utf-8' };
  if (token) headers["Authorization"] = `Bearer ${token}`;
  return headers;
}
function withLocalhostFallback(url: string): string | null {
  try {
    const u = new URL(url);
    if (u.hostname === 'localhost') { u.hostname = '127.0.0.1'; return u.toString(); }
    if (u.hostname === '127.0.0.1') { u.hostname = 'localhost'; return u.toString(); }
  } catch {}
  return null;
}
async function httpGet(url: string, token?: string) {
  try {
    const headers = buildAuthHeaders(token);
    // Prefer XML for graph data to ensure we get the full XML representation
    headers['Accept'] = 'application/xml, application/json';
    const res = await fetch(url, { method: 'GET', headers });
    if (!res.ok) throw new Error(`GET ${url} failed: ${res.status}`);
    const ct = (res.headers.get('content-type') || '').toLowerCase();
    if (ct.includes('xml')) {
      const xml = await res.text();
      const parsed = xmlToGraph(xml);
      return { graph: parsed, rawXml: xml } as any; // Include rawXml for API XML responses
    }
    return res.json() as any;
  } catch (e) {
    const alt = withLocalhostFallback(url);
    if (alt) {
      logToFile(`GET fallback attempted: ${alt}`);
      try {
        const headers = buildAuthHeaders(token);
        headers['Accept'] = 'application/xml, application/json';
        const res = await fetch(alt, { method: 'GET', headers });
        if (!res.ok) throw new Error(`GET ${alt} failed: ${res.status}`);
        const ct = (res.headers.get('content-type') || '').toLowerCase();
        if (ct.includes('xml')) {
          const xml = await res.text();
          const parsed = xmlToGraph(xml);
          return { graph: parsed, rawXml: xml } as any; // Include rawXml for fallback XML responses
        }
        return res.json() as any;
      } catch (e2) {
        logToFile(`GET alt fetch failed: ${e2}`, 'ERROR');
      }
    }
    // Final fallback: read local graph from filesystem if available
    const local = readLocalGraph();
    if (local) {
      logToFile(`GET local fallback: using _graph/graph.xml`);
      return { graph: local.graph, rawXml: local.rawXml } as any;
    }
    throw e;
  }
}
async function httpPost(url: string, body: any, token?: string) {
  try {
    const res = await fetch(url, { method: 'POST', headers: buildAuthHeaders(token), body: JSON.stringify(body) });
    if (!res.ok) throw new Error(`POST ${url} failed: ${res.status}`);
    return res.json() as any;
  } catch (e) {
    const alt = withLocalhostFallback(url);
    if (alt) {
      logToFile(`POST fallback attempted: ${alt}`);
      try {
        const res = await fetch(alt, { method: 'POST', headers: buildAuthHeaders(token), body: JSON.stringify(body) });
        if (!res.ok) throw new Error(`POST ${alt} failed: ${res.status}`);
        return res.json() as any;
      } catch (e2) {
        logToFile(`POST alt fetch failed: ${e2}`, 'ERROR');
      }
    }
    // Local mode write: treat POST as PUT for local graph update if a graph is present
    if (body && body.graph) {
      try {
        writeLocalGraph(body.graph);
        logToFile(`POST local fallback: wrote _graph/graph.xml`);
        return { success: true } as any;
      } catch {}
    }
    throw e;
  }
}
async function httpPut(url: string, body: any, token?: string) {
  try {
    let headers = buildAuthHeaders(token);
    let payload: any;
    if (body && body.graph) {
      logToFile(`PUT: Converting graph to XML for ${url}`, 'DEBUG');
      const xml = graphToXml(body.graph);
      logToFile(`PUT: XML length: ${xml.length} characters`, 'DEBUG');
      headers = { ...headers, 'Content-Type': 'application/xml; charset=utf-8', 'Accept-Charset': 'utf-8' } as any;
      payload = xml;
    } else {
      payload = JSON.stringify(body);
    }
    logToFile(`PUT: Sending request to ${url}`, 'DEBUG');
    const res = await fetch(url, { method: 'PUT', headers, body: payload });
    logToFile(`PUT: Response status: ${res.status}`, 'DEBUG');
    if (!res.ok) throw new Error(`PUT ${url} failed: ${res.status}`);
    const result = res.json() as any;
    logToFile(`PUT: Request completed successfully`, 'DEBUG');
    return result;
  } catch (e) {
    const alt = withLocalhostFallback(url);
    if (alt) {
      logToFile(`PUT fallback attempted: ${alt}`);
      try {
        let headers = buildAuthHeaders(token);
        let payload: any;
        if (body && body.graph) {
          const xml = graphToXml(body.graph);
          headers = { ...headers, 'Content-Type': 'application/xml; charset=utf-8', 'Accept-Charset': 'utf-8' } as any;
          payload = xml;
        } else {
          payload = JSON.stringify(body);
        }
        const res = await fetch(alt, { method: 'PUT', headers, body: payload });
        if (!res.ok) throw new Error(`PUT ${alt} failed: ${res.status}`);
        return res.json() as any;
      } catch (e2) {
        logToFile(`PUT alt fetch failed: ${e2}`, 'ERROR');
      }
    }
    if (body && body.graph) {
      try {
        logToFile(`PUT local fallback: Writing graph to _graph/graph.xml`, 'DEBUG');
        writeLocalGraph(body.graph);
        logToFile(`PUT local fallback: Successfully wrote _graph/graph.xml`);
        return { success: true } as any;
      } catch (error) {
        logToFile(`PUT local fallback: Failed to write graph: ${error}`, 'ERROR');
      }
    }
    throw e;
  }
}

// Local filesystem fallback helpers
function projectDir(): string {
  const envDir = process.env.MANTA_PROJECT_DIR;
  if (envDir && fs.existsSync(envDir)) return envDir;
  try {
    const cwd = process.cwd();
    return cwd;
  } catch { return process.cwd(); }
}
function graphPath(): string { return path.join(projectDir(), '_graph', 'graph.xml'); }
function currentGraphPath(): string { return path.join(projectDir(), '_graph', 'current-graph.xml'); }
function baseGraphPath(): string { return path.join(projectDir(), '_graph', 'base-graph.xml'); }

function readLocalGraph(): any | null {
  try {
    const p = graphPath();
    if (!fs.existsSync(p)) return null;
    const rawXml = fs.readFileSync(p, 'utf8');
    // Return both the parsed graph and the raw XML for MCP responses
    const g = xmlToGraph(rawXml);
    const parsed = GraphSchema.safeParse(g);
    const parsedGraph = parsed.success ? parsed.data : g;
    return { graph: parsedGraph, rawXml };
  } catch { return null; }
}

function readCurrentGraph(): any | null {
  try {
    const p = currentGraphPath();
    if (!fs.existsSync(p)) return readLocalGraph(); // Fallback to main graph
    const rawXml = fs.readFileSync(p, 'utf8');
    const g = xmlToGraph(rawXml);
    const parsed = GraphSchema.safeParse(g);
    return parsed.success ? parsed.data : g;
  } catch { return null; }
}

function readBaseGraph(): any | null {
  try {
    const p = baseGraphPath();
    if (!fs.existsSync(p)) return null;
    const rawXml = fs.readFileSync(p, 'utf8');
    const g = xmlToGraph(rawXml);
    const parsed = GraphSchema.safeParse(g);
    return parsed.success ? parsed.data : g;
  } catch { return null; }
}

function writeLocalGraph(graph: any) {
  try {
    const p = graphPath();
    fs.mkdirSync(path.dirname(p), { recursive: true });
    fs.writeFileSync(p, graphToXml(graph), 'utf8');
  } catch {}
}

// Define types for MCP
interface Property {
  id: string;
  title: string;
  type: string;
  value?: any;
  options?: any[];
  fields?: Property[];
  itemFields?: Property[];
}

interface GraphNode {
  id: string;
  title: string;
  prompt?: string;
  state?: string;
  properties: Property[];
  position?: { x: number; y: number; z?: number };
}

interface Graph {
  nodes: GraphNode[];
  edges: Array<{ id: string; source: string; target: string; role?: string }>;
}

export function registerGraphTools(server: McpServer, toolset: Toolset) {
    logToFile(`Registering graph tools with toolset: ${toolset}`);

    // Helper function to determine if tool should be registered
    const shouldRegister = (toolName: string) => {
        if (toolset === 'read-only') {
            return toolName === 'graph_read';
        }
        if (toolset === 'graph-builder') {
            // Limited tools for build operations
            return ['graph_read', 'graph_node_edit', 'graph_node_set_state', 'graph_analyze_diff'].includes(toolName);
        }
        // graph-editor: all tools
        return true;
    };

  // Utility: normalize incoming property objects to consistent schema
  const normalizeProperty = (prop: any): any => {
    try {
      if (!prop || typeof prop !== 'object') return prop;
      const baseKeys = new Set([
        'id','title','type','value','options','fields','itemFields',
        'maxLength','min','max','step','itemTitle','addLabel'
      ]);

      // Collect extra keys that look like inline object fields (e.g., background-color, family, etc.)
      const extraEntries = Object.entries(prop).filter(([k]) => !baseKeys.has(k));

      // For object-typed properties, move extra keys into value object
      if (String(prop.type) === 'object') {
        if (extraEntries.length > 0) {
          const valueObj: Record<string, any> = { ...(prop.value && typeof prop.value === 'object' ? prop.value : {}) };
          for (const [k, v] of extraEntries) valueObj[k] = v;
          const cleaned: any = { ...prop, value: valueObj };
          // Remove extras from top-level to avoid duplication
          for (const [k] of extraEntries) delete cleaned[k as keyof typeof cleaned];
          return cleaned;
        }
        return prop;
      }

      // For object-list, prefer provided value; support alternate 'items' key
      if (String(prop.type) === 'object-list') {
        const next: any = { ...prop };
        if (!Array.isArray(next.value) && Array.isArray((next as any).items)) {
          next.value = (next as any).items;
          delete (next as any).items;
        }
        return next;
      }

      // For non-object types: if no value but extra keys exist, pack them as a value object
      // This preserves data rather than dropping it; UI/consumers can decide how to render.
      if (prop.value === undefined && extraEntries.length > 0) {
        const valueObj = Object.fromEntries(extraEntries);
        const cleaned: any = { ...prop, value: valueObj };
        for (const [k] of extraEntries) delete cleaned[k as keyof typeof cleaned];
        return cleaned;
      }
    } catch (err) {
      logToFile(`normalizeProperty failed: ${err}`, 'ERROR');
    }
    return prop;
  };

  const normalizeProperties = (properties?: any[]): any[] => {
    if (!Array.isArray(properties)) return [];
    return properties.map((p) => normalizeProperty(p));
  };
  // read_graph (rich read)
  if (shouldRegister('graph_read')) {
    server.registerTool(
      'graph_read',
    {
      title: 'Read Graph',
      description: 'Read the current graph or a specific node.',
      inputSchema: {
        nodeId: z.string().optional(),
        includeProperties: z.boolean().optional(),
        includeChildren: z.boolean().optional(),
      },
    },
    async ({ nodeId }) => {
      const origin = resolveBaseUrl();
      const token = resolveAccessToken();
      const url = `${origin}/api/graph-api`;
      const data = await httpGet(url, token);

      // Parse the graph data
      const parsed = GraphSchema.safeParse(data.graph ?? data);
      if (!parsed.success) throw new Error('Graph schema validation failed');
      const graph = parsed.data;

      if (nodeId) {
        // Return full node details when specific node is requested
        const node = graph.nodes.find((n: any) => n.id === nodeId);
        if (!node) throw new Error(`Node ${nodeId} not found`);
        return { content: [{ type: 'text', text: JSON.stringify(node, null, 2) }] };
      } else {
        // Return node IDs and titles when reading all nodes
        const nodes = graph.nodes.map((n: any) => ({ id: n.id, title: n.title }));
        return { content: [{ type: 'text', text: JSON.stringify({ nodes }, null, 2) }] };
      }
    }
  );
  }

  // graph_edge_create
<<<<<<< HEAD
  server.registerTool(
=======
  if (shouldRegister('graph_edge_create')) {
    server.registerTool(
>>>>>>> 14e04eec
    'graph_edge_create',
    {
      title: 'Create Graph Edge',
      description: 'Create a connection (edge) between two nodes in the graph.',
      inputSchema: {
        sourceId: z.string().min(1, 'Source node ID is required'),
        targetId: z.string().min(1, 'Target node ID is required'),
        role: z.string().optional(),
      },
    },
    async ({ sourceId, targetId, role }) => {
      const origin = resolveBaseUrl();
      const token = resolveAccessToken();
      const url = `${origin}/api/graph-api`;
      const data = await httpGet(url, token);
      const parsed = GraphSchema.safeParse(data.graph ?? data);
      if (!parsed.success) throw new Error('Graph schema validation failed');
      const graph = parsed.data;

      // Validate that both nodes exist
      const sourceNode = graph.nodes.find((n: any) => n.id === sourceId);
      const targetNode = graph.nodes.find((n: any) => n.id === targetId);

      if (!sourceNode) throw new Error(`Source node ${sourceId} not found`);
      if (!targetNode) throw new Error(`Target node ${targetId} not found`);

      // Check if edge already exists
      const existingEdge = (graph.edges || []).find((e: any) => e.source === sourceId && e.target === targetId);
      if (existingEdge) {
        throw new Error(`Edge from ${sourceId} to ${targetId} already exists`);
      }

      // Create the edge
      const newEdge = {
        id: `${sourceId}-${targetId}`,
        source: sourceId,
        target: targetId,
        role: role || 'links-to'
      };

      graph.edges = graph.edges || [];
      graph.edges.push(newEdge);

      await httpPut(url, { graph }, token);
      return { content: [{ type: 'text', text: `Created edge from ${sourceId} to ${targetId}${role ? ` (${role})` : ''}` }] };
    }
  );
  }

  // graph_node_add
<<<<<<< HEAD
  server.registerTool(
=======
  if (shouldRegister('graph_node_add')) {
    server.registerTool(
>>>>>>> 14e04eec
      'graph_node_add',
    {
      title: 'Add Node',
      description: 'Create a new node and persist it to the graph.',
      inputSchema: {
        nodeId: z.string().min(1),
        title: z.string().min(1),
        prompt: z.string().min(1),
        properties: z.array(PropertySchema).optional(),
        state: z.enum(['built','unbuilt','building']).optional(),
        position: z.object({ x: z.number(), y: z.number(), z: z.number().optional() }),
      },
    },
  async ({ nodeId, title, prompt, properties, state, position }) => {
    try {
      logToFile(`Adding node: ${nodeId}`, 'DEBUG');
      const origin = resolveBaseUrl(); const token = resolveAccessToken(); const url = `${origin}/api/graph-api`;
      logToFile(`Fetching graph from ${url}`, 'DEBUG');
      const data = await httpGet(url, token);
      const parsed = GraphSchema.safeParse(data.graph ?? data);
      if (!parsed.success) {
        logToFile(`Graph schema validation failed: ${parsed.error.message}`, 'ERROR');
        logToFile(`Graph validation errors: ${JSON.stringify(parsed.error.errors, null, 2)}`, 'ERROR');
        throw new Error('Graph schema validation failed');
      }
      const graph = parsed.data;
      logToFile(`Loaded graph with ${graph.nodes.length} nodes`, 'DEBUG');

      const existingNode = graph.nodes.find((n: any) => n.id === nodeId);
      if (existingNode) {
        logToFile(`Node ${nodeId} already exists`, 'ERROR');
        throw new Error(`Node ${nodeId} already exists`);
      }

      const node: any = {
        id: nodeId,
        title,
        prompt,
        properties: normalizeProperties(properties),
        state: state ?? 'unbuilt',
        ...(position ? { position: { x: position.x, y: position.y, z: typeof position.z === 'number' ? position.z : 0 } } : {})
      };
      logToFile(`Created node object with ${node.properties.length} properties`, 'DEBUG');

    // Validate each property individually for debugging
    if (Array.isArray(node.properties)) {
      node.properties.forEach((prop: any, index: number) => {
        const propValidation = PropertySchema.safeParse(prop);
        if (!propValidation.success) {
          logToFile(`Property ${index} (${prop.id || 'unknown'}) validation failed: ${JSON.stringify(propValidation.error.errors, null, 2)}`, 'ERROR');
          logToFile(`Property ${index} data: ${JSON.stringify(prop, null, 2)}`, 'ERROR');
        } else {
          logToFile(`Property ${index} (${prop.id}) validated successfully`, 'DEBUG');
        }
      });
    }

      graph.nodes.push(node);
      logToFile(`Added node to graph, total nodes: ${graph.nodes.length}`, 'DEBUG');

      logToFile(`Saving updated graph to ${url}`, 'DEBUG');
      await httpPut(url, { graph }, token);
      logToFile(`Successfully added node ${nodeId}`, 'DEBUG');
      return { content: [{ type: 'text', text: `Added node ${nodeId}` }] };
    } catch (error) {
      const errorMessage = error instanceof Error ? error.message : String(error);
      const errorStack = error instanceof Error ? error.stack : '';
      logToFile(`Failed to add node ${nodeId}: ${errorMessage}`, 'ERROR');
      if (errorStack) {
        logToFile(`Error stack: ${errorStack}`, 'ERROR');
      }
      throw error;
    }
  }
    );

  // graph_node_edit
<<<<<<< HEAD
  server.registerTool(
=======
  if (shouldRegister('graph_node_edit')) {
    server.registerTool(
>>>>>>> 14e04eec
    'graph_node_edit',
    {
      title: 'Edit Node',
      description: 'Edit node fields with two modes: replace (fully replaces node) or merge (merges properties with existing data).',
      inputSchema: {
        nodeId: z.string().min(1),
        mode: z.enum(['replace', 'merge']).default('replace').describe('Edit mode: "replace" fully replaces the node, "merge" merges properties with existing data'),
        title: z.string().optional(),
        prompt: z.string().optional(),
        properties: z.array(PropertySchema).optional(),
        children: z.array(z.object({ id: z.string(), title: z.string() })).optional(),
        state: z.enum(['built','unbuilt','building']).optional(),
        position: z.object({ x: z.number(), y: z.number(), z: z.number().optional() }).optional(),
      },
    },
    async ({ nodeId, mode = 'replace', title, prompt, properties, children, state, position }) => {
      const origin = resolveBaseUrl(); const token = resolveAccessToken(); const url = `${origin}/api/graph-api`;
      const data = await httpGet(url, token); const parsed = GraphSchema.safeParse(data.graph ?? data); if (!parsed.success) throw new Error('Graph schema validation failed');
      const graph = parsed.data;
      const idx = graph.nodes.findIndex((n: any) => n.id === nodeId); if (idx === -1) throw new Error(`Node ${nodeId} not found`);

      if (mode === 'merge') {
        // Merge mode: preserve existing data and merge properties
        const existing = graph.nodes[idx];
        const next = { ...existing } as any;

        // Merge simple fields (only update if provided)
        if (title !== undefined) next.title = title;
        if (prompt !== undefined) next.prompt = prompt;
        if (children !== undefined) next.children = children;
        if (state !== undefined) next.state = state;
        if (position !== undefined) next.position = { x: position.x, y: position.y, z: typeof position.z === 'number' ? position.z : 0 };

        // Special handling for properties: merge instead of replace
        if (properties !== undefined) {
          // Normalize incoming properties first
          properties = normalizeProperties(properties);
          const existingProps = Array.isArray(existing.properties) ? existing.properties : [];
          const byId = new Map<string, any>(existingProps.map((p: any) => [p.id, p]));

          // Merge new properties with existing ones
          for (const newProp of properties) {
            if (!newProp || typeof newProp.id !== 'string') continue;

            // Handle dot-notation for nested properties (e.g., "root-styles.background-color")
            const dotIndex = newProp.id.indexOf('.');
            if (dotIndex > 0) {
              const parentId = newProp.id.substring(0, dotIndex);
              const fieldName = newProp.id.substring(dotIndex + 1);
              const existingParent = byId.get(parentId);


              if (existingParent && existingParent.type === 'object' && existingParent.fields) {
                // Update nested field within existing object property
                const existingFields = Array.isArray(existingParent.fields) ? existingParent.fields : [];

                const fieldMap = new Map<string, any>(existingFields.map((f: any) => [f.id || f.name, f]));
                const existingField = fieldMap.get(fieldName);


                // Ensure parent has a value object to store field values
                const parentValue = existingParent.value && typeof existingParent.value === 'object' ? { ...existingParent.value } : {};

                if (existingField) {
                  // Update existing field - preserve id/name and only update specified properties
                  fieldMap.set(fieldName, {
                    id: existingField.id || existingField.name, // Always preserve the original id/name
                    title: newProp.title !== undefined ? newProp.title : existingField.title,
                    type: newProp.type !== undefined ? newProp.type : existingField.type,
                    value: newProp.value !== undefined ? newProp.value : existingField.value,
                    ...(existingField.options ? { options: existingField.options } : {}),
                    ...(existingField.fields ? { fields: existingField.fields } : {})
                  });
                  // Also update the parent value object for XML serialization
                  if (newProp.value !== undefined) {
                    parentValue[fieldName] = newProp.value;
                  }
                } else {
                  // Add new field to object
                  fieldMap.set(fieldName, {
                    id: fieldName,
                    title: newProp.title || fieldName,
                    type: newProp.type || 'text',
                    value: newProp.value
                  });
                  // Also add to parent value object for XML serialization
                  parentValue[fieldName] = newProp.value;
                }

                byId.set(parentId, {
                  ...existingParent,
                  fields: Array.from(fieldMap.values()),
                  value: parentValue
                });
              } else if (existingParent) {
                // Parent exists but is not an object, replace it with object containing the field
                const initialValue: any = {};
                initialValue[fieldName] = newProp.value;
                byId.set(parentId, {
                  id: parentId,
                  title: existingParent.title || parentId,
                  type: 'object',
                  value: initialValue,
                  fields: [{
                    id: fieldName,
                    title: newProp.title || fieldName,
                    type: newProp.type || 'text',
                    value: newProp.value
                  }]
                });
              } else {
                // Create new object property with the field
                const initialValue: any = {};
                initialValue[fieldName] = newProp.value;
                byId.set(parentId, {
                  id: parentId,
                  title: parentId,
                  type: 'object',
                  value: initialValue,
                  fields: [{
                    id: fieldName,
                    title: newProp.title || fieldName,
                    type: newProp.type || 'text',
                    value: newProp.value
                  }]
                });
              }
            } else {
              // Regular property (no dot notation)
              const existingProp = byId.get(newProp.id);
              if (existingProp) {
                // Merge with existing property
                byId.set(newProp.id, { ...existingProp, ...newProp });
              } else {
                // Add new property
                byId.set(newProp.id, newProp);
              }
            }
          }

          next.properties = Array.from(byId.values());
        }

        graph.nodes[idx] = next;
        await httpPut(url, { graph }, token);
        return { content: [{ type: 'text', text: `Merged changes into node ${nodeId}` }] };

      } else {
        // Replace mode: fully replace the node (original behavior)
      const next = { ...graph.nodes[idx] } as any;
      if (title !== undefined) next.title = title;
      if (prompt !== undefined) next.prompt = prompt;
      if (properties !== undefined) next.properties = normalizeProperties(properties);
      if (children !== undefined) next.children = children;
      if (state !== undefined) next.state = state;
      if (position !== undefined) next.position = { x: position.x, y: position.y, z: typeof position.z === 'number' ? position.z : 0 };
      graph.nodes[idx] = next;
      await httpPut(url, { graph }, token);
        return { content: [{ type: 'text', text: `Replaced node ${nodeId}` }] };
      }
    }
  );
  }

  // graph_node_set_position (convenience tool)
  if (shouldRegister('graph_node_set_position')) {
    server.registerTool(
    'graph_node_set_position',
    {
      title: 'Set Node Position',
      description: 'Set or update a node\'s position (x,y,z).',
      inputSchema: {
        nodeId: z.string().min(1),
        x: z.number(),
        y: z.number(),
        z: z.number().optional().default(0),
      },
    },
    async ({ nodeId, x, y, z = 0 }) => {
      const origin = resolveBaseUrl();
      const token = resolveAccessToken();
      const url = `${origin}/api/graph-api`;
      const data = await httpGet(url, token);
      const parsed = GraphSchema.safeParse((data as any).graph ?? data);
      if (!parsed.success) throw new Error('Graph schema validation failed');
      const graph = parsed.data as any;
      const idx = graph.nodes.findIndex((n: any) => n.id === nodeId);
      if (idx === -1) throw new Error(`Node ${nodeId} not found`);
      graph.nodes[idx] = { ...graph.nodes[idx], position: { x, y, z: typeof z === 'number' ? z : 0 } };
      await httpPut(url, { graph }, token);
      return { content: [{ type: 'text', text: `Updated node ${nodeId} position -> (${x}, ${y}, ${typeof z === 'number' ? z : 0})` }] };
    }
  );
  }

  // graph_node_set_position (convenience tool)
  server.registerTool(
    'graph_node_set_position',
    {
      title: 'Set Node Position',
      description: 'Set or update a node\'s position (x,y,z).',
      inputSchema: {
        nodeId: z.string().min(1),
        x: z.number(),
        y: z.number(),
        z: z.number().optional().default(0),
      },
    },
    async ({ nodeId, x, y, z = 0 }) => {
      const origin = resolveBaseUrl();
      const token = resolveAccessToken();
      const url = `${origin}/api/graph-api`;
      const data = await httpGet(url, token);
      const parsed = GraphSchema.safeParse((data as any).graph ?? data);
      if (!parsed.success) throw new Error('Graph schema validation failed');
      const graph = parsed.data as any;
      const idx = graph.nodes.findIndex((n: any) => n.id === nodeId);
      if (idx === -1) throw new Error(`Node ${nodeId} not found`);
      graph.nodes[idx] = { ...graph.nodes[idx], position: { x, y, z: typeof z === 'number' ? z : 0 } };
      await httpPut(url, { graph }, token);
      return { content: [{ type: 'text', text: `Updated node ${nodeId} position -> (${x}, ${y}, ${typeof z === 'number' ? z : 0})` }] };
    }
  );

  // graph_node_delete
<<<<<<< HEAD
  server.registerTool(
=======
  if (shouldRegister('graph_node_delete')) {
    server.registerTool(
>>>>>>> 14e04eec
    'graph_node_delete',
    {
      title: 'Delete Node',
      description: 'Delete a node by id.',
      inputSchema: { nodeId: z.string().min(1), recursive: z.boolean().optional().default(true) },
    },
    async ({ nodeId, recursive }) => {
      const origin = resolveBaseUrl(); const token = resolveAccessToken(); const url = `${origin}/api/graph-api`;
      const data = await httpGet(url, token); const parsed = GraphSchema.safeParse(data.graph ?? data); if (!parsed.success) throw new Error('Graph schema validation failed');
      const graph = parsed.data;
      const byId = new Map<string, any>(graph.nodes.map((n: any) => [n.id, n]));
      if (!byId.has(nodeId)) throw new Error(`Node ${nodeId} not found`);
      graph.nodes.forEach((n: any) => { if (Array.isArray(n.children)) n.children = n.children.filter((c: any) => c.id !== nodeId); });
      const toDelete = new Set<string>();
      const collect = (id: string) => {
        toDelete.add(id);
        if (recursive) {
          const n = byId.get(id);
          const kids = Array.isArray(n?.children) ? n.children : [];
          for (const k of kids) collect(k.id);
        }
      };
      collect(nodeId);
      graph.nodes = graph.nodes.filter((n: any) => !toDelete.has(n.id));
      await httpPut(url, { graph }, token);
    return { content: [{ type: 'text', text: `Deleted node ${nodeId}${recursive ? ' (recursive)' : ''}` }] };
  }
  );
  }

  // set node state
  const setStateHandler = async ({ nodeId, state }: { nodeId: string; state: 'built'|'unbuilt'|'building' }) => {
    const origin = resolveBaseUrl();
    const token = resolveAccessToken();
    const url = `${origin}/api/graph-api`;
    const data = await httpGet(url, token);
    const parsed = GraphSchema.safeParse((data as any).graph ?? data);
    if (!parsed.success) throw new Error('Graph schema validation failed');
    const graph = parsed.data as any;
    const idx = graph.nodes.findIndex((n: any) => n.id === nodeId);
    if (idx === -1) throw new Error(`Node ${nodeId} not found`);
    graph.nodes[idx] = { ...graph.nodes[idx], state };
    await httpPut(url, { graph }, token);
    return { content: [{ type: 'text', text: `Updated node ${nodeId} state -> ${state}` }] };
  };

  // Alias for convenience
  if (shouldRegister('graph_node_set_state')) {
    server.registerTool(
      'graph_node_set_state',
    {
      title: 'Set Node State',
      description: 'Update a node\'s state (built/unbuilt/building).',
      inputSchema: {
        nodeId: z.string().min(1),
        state: z.enum(['built','unbuilt','building']),
      },
    },
    setStateHandler as any
  );
  }


  // Graph diff analysis tool
  if (shouldRegister('graph_analyze_diff')) {
    server.registerTool(
    'graph_analyze_diff',
    {
      title: 'Analyze Graph Diff',
      description: 'Analyze the differences between base and current graphs to understand what changed.',
      inputSchema: {
        // No parameters needed - graphs are read from filesystem
      },
    },
    async () => {
      logToFile('Analyzing graph diff', 'INFO');

      // Read base and current graphs from filesystem
      const baseGraph = readBaseGraph();
      const currentGraph = readCurrentGraph();

      if (!baseGraph || !currentGraph) {
        return { content: [{ type: 'text', text: 'Error: Cannot read graphs from filesystem' }] };
      }

      const diff: any = {
        changes: []
      };

      // Compare nodes
      const currentNodeMap = new Map(currentGraph.nodes.map((n: any) => [n.id, n]));
      const baseNodeMap = new Map(baseGraph.nodes.map((n: any) => [n.id, n]));

      // Find added/modified nodes
      for (const [nodeId, currentNode] of currentNodeMap) {
        const baseNode = baseNodeMap.get(nodeId);
        if (!baseNode) {
          diff.changes.push({ type: 'node-added', node: currentNode });
        } else if (JSON.stringify(currentNode) !== JSON.stringify(baseNode)) {
          diff.changes.push({ type: 'node-modified', nodeId, oldNode: baseNode, newNode: currentNode });
        }
      }

      // Find deleted nodes
      for (const [nodeId, baseNode] of baseNodeMap) {
        if (!currentNodeMap.has(nodeId)) {
          diff.changes.push({ type: 'node-deleted', nodeId, node: baseNode });
        }
      }

      // Compare edges
      const currentEdges = currentGraph.edges || [];
      const baseEdges = baseGraph.edges || [];
      const currentEdgeMap = new Map(currentEdges.map((e: any) => [`${e.source}-${e.target}`, e]));
      const baseEdgeMap = new Map(baseEdges.map((e: any) => [`${e.source}-${e.target}`, e]));

      // Find added edges
      for (const [edgeKey, currentEdge] of currentEdgeMap) {
        if (!baseEdgeMap.has(edgeKey)) {
          diff.changes.push({ type: 'edge-added', edge: currentEdge });
        }
      }

      // Find deleted edges
      for (const [edgeKey, baseEdge] of baseEdgeMap) {
        if (!currentEdgeMap.has(edgeKey)) {
          diff.changes.push({ type: 'edge-deleted', edge: baseEdge });
        }
      }

      logToFile(`Diff analysis complete: ${diff.changes.length} changes found`, 'INFO');

      return { content: [{ type: 'text', text: JSON.stringify(diff, null, 2) }] };
    }
  );
  }
}<|MERGE_RESOLUTION|>--- conflicted
+++ resolved
@@ -404,12 +404,8 @@
   }
 
   // graph_edge_create
-<<<<<<< HEAD
-  server.registerTool(
-=======
   if (shouldRegister('graph_edge_create')) {
     server.registerTool(
->>>>>>> 14e04eec
     'graph_edge_create',
     {
       title: 'Create Graph Edge',
@@ -460,12 +456,8 @@
   }
 
   // graph_node_add
-<<<<<<< HEAD
-  server.registerTool(
-=======
   if (shouldRegister('graph_node_add')) {
     server.registerTool(
->>>>>>> 14e04eec
       'graph_node_add',
     {
       title: 'Add Node',
@@ -543,12 +535,8 @@
     );
 
   // graph_node_edit
-<<<<<<< HEAD
-  server.registerTool(
-=======
   if (shouldRegister('graph_node_edit')) {
     server.registerTool(
->>>>>>> 14e04eec
     'graph_node_edit',
     {
       title: 'Edit Node',
@@ -774,12 +762,8 @@
   );
 
   // graph_node_delete
-<<<<<<< HEAD
-  server.registerTool(
-=======
   if (shouldRegister('graph_node_delete')) {
     server.registerTool(
->>>>>>> 14e04eec
     'graph_node_delete',
     {
       title: 'Delete Node',

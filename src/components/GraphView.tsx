--- conflicted
+++ resolved
@@ -376,9 +376,6 @@
   const draggingNodeIdsRef = useRef<Set<string>>(new Set());
   const [isRebuilding, setIsRebuilding] = useState(false);
   const [isBuildingSelected, setIsBuildingSelected] = useState(false);
-<<<<<<< HEAD
-  const { setSelectedNode, selectedNodeId, selectedNode } = useProjectStore();
-=======
   // Multi-selection lives in the global store so sidebar can reflect it
   const { setSelectedNode, selectedNodeId, selectedNode, selectedNodeIds, setSelectedNodeIds } = useProjectStore();
   const [isDraggingSelect, setIsDraggingSelect] = useState(false);
@@ -386,10 +383,6 @@
   const [dragEnd, setDragEnd] = useState<{ x: number; y: number } | null>(null);
   // Viewport transform for converting flow coords <-> screen coords
   const viewport = useViewport();
-  
-  const { user } = useAuth();
->>>>>>> 94457ad4
-  
   // Use the store for graph data with Supabase integration
   const { 
     graph, 

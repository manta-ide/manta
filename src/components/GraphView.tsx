'use client';

import { useCallback, useEffect, useState, useRef, useMemo } from 'react';
import type { MouseEvent as ReactMouseEvent } from 'react';
import {
  ReactFlow,
  MiniMap,
  Controls,
  Background,
  useNodesState,
  useEdgesState,
  Connection,
  Node,
  Edge,
  NodeMouseHandler,
  EdgeMouseHandler,
  OnEdgesChange,
  OnNodesChange,
  Handle,
  Position,
  useViewport,
  PanOnScrollMode,
  ConnectionMode,
  useReactFlow,
  ReactFlowProvider,
  applyEdgeChanges,
  applyNodeChanges,
  MarkerType,
  NodeResizer,
} from '@xyflow/react';

import '@xyflow/react/dist/style.css';
import { useProjectStore } from '@/lib/store';
import ReactMarkdown from 'react-markdown';
import remarkGfm from 'remark-gfm';
// @ts-ignore - remark-breaks doesn't have type definitions
import remarkBreaks from 'remark-breaks';
import ELK from 'elkjs';
import { GraphNode, Graph } from '@/app/api/lib/schemas';
import { graphToXml, xmlToGraph } from '@/lib/graph-xml';
import { isEdgeUnbuilt, nodesAreDifferent } from '@/lib/graph-diff';
import { Button } from '@/components/ui/button';
import { Play, Hand, SquareDashed, Loader2, Layers as LayersIcon, Wand2, File, MessageSquare } from 'lucide-react';
import { useHelperLines } from './helper-lines/useHelperLines';
import Shape from './shapes';
import MinimapNode from './MinimapNode';
import { useCopyPaste } from '@/lib/useCopyPaste';

// Connection validation function
const isValidConnection = (connection: Connection | Edge) => {
  // Prevent self-connections
  if (connection.source === connection.target) {
    return false;
  }
  // Add more validation logic here if needed
  return true;
};

// Custom markdown components for comment nodes
const commentMarkdownComponents = {
  p: ({ children }: any) => {
    // Handle empty paragraphs (multiple blank lines) by rendering line breaks
    if (!children || (typeof children === 'string' && children.trim() === '')) {
      return <div style={{ height: '1em' }} />;
    }
    return <p className="mb-1 last:mb-0 text-gray-700 whitespace-pre-wrap">{children}</p>;
  },
  strong: ({ children }: any) => <strong className="font-semibold text-gray-900">{children}</strong>,
  em: ({ children }: any) => <em className="italic text-gray-700">{children}</em>,
  code: ({ children }: any) => (
    <code className="bg-gray-100 text-gray-800 px-1 py-0.5 rounded text-sm font-mono">{children}</code>
  ),
  ul: ({ children }: any) => (
    <ul className="list-disc pl-4 mb-1 space-y-0.5">{children}</ul>
  ),
  ol: ({ children }: any) => (
    <ol className="list-decimal pl-4 mb-1 space-y-0.5">{children}</ol>
  ),
  li: ({ children }: any) => <li className="text-gray-700">{children}</li>,
  h1: ({ children }: any) => <h1 className="text-lg font-bold text-gray-900 mb-1">{children}</h1>,
  h2: ({ children }: any) => <h2 className="text-base font-bold text-gray-900 mb-1">{children}</h2>,
  h3: ({ children }: any) => <h3 className="text-sm font-bold text-gray-900 mb-1">{children}</h3>,
  blockquote: ({ children }: any) => (
    <blockquote className="border-l-2 border-gray-300 pl-3 italic text-gray-600 mb-1">{children}</blockquote>
  ),
};

// Custom node component
function CustomNode({ data, selected }: { data: any; selected: boolean }) {
  const node = data.node as GraphNode;
  const baseGraph = data.baseGraph;
  const updateNode = data.updateNode;
  const { zoom } = useViewport();
  const {
    searchResults,
    searchActiveIndex,
    searchQuery,
    searchCaseSensitive,
    searchOpen,
  } = useProjectStore();

  const activeResult = (Array.isArray(searchResults) && searchActiveIndex >= 0)
    ? searchResults[searchActiveIndex]
    : null;
  const isSearchHit = searchOpen && Array.isArray(searchResults) &&
    searchResults.length > 0 &&
    (searchQuery || '').trim() !== '' &&
    searchResults.some((r: any) => r.nodeId === node.id);
  const isActiveSearchHit = !!(searchOpen && activeResult && activeResult.nodeId === node.id);

  const highlightText = (text: string) => {
    const q = (searchQuery || '').trim();
    if (!q) return text;
    const source = searchCaseSensitive ? text : text.toLowerCase();
    const needle = searchCaseSensitive ? q : q.toLowerCase();
    const idx = source.indexOf(needle);
    if (idx === -1) return text;
    const before = text.slice(0, idx);
    const match = text.slice(idx, idx + q.length);
    const after = text.slice(idx + q.length);
    return (
      <>
        {before}
        <span style={{ background: 'rgba(245,158,11,0.35)', borderRadius: '3px' }}>{match}</span>
        {after}
      </>
    );
  };
  

  // Helper: get all connected neighbors (incoming + outgoing)
  const getNodeConnections = (nodeId: string) => {
    const graph = data.graph;
    if (!graph?.edges) return [];
    const neighbors = new Set<string>();
    for (const edge of graph.edges as any[]) {
      if (edge.source === nodeId) neighbors.add(edge.target);
      if (edge.target === nodeId) neighbors.add(edge.source);
    }
    return Array.from(neighbors)
      .map((id) => graph.nodes.find((n: any) => n.id === id))
      .filter(Boolean);
  };

  // Define zoom level thresholds for handle sizing only (always show detailed view now)
  const isZoomedOut = zoom < 0.8;      // Only used for handle sizing now
  // Always show detailed view with title and description at all zoom levels

  // Calculate handle size based on zoom level
  const handleSize = isZoomedOut ? (selected ? '24px' : '20px') : (selected ? '16px' : '12px');
  // Calculate indicator dot size based on zoom level
  const indicatorSize = isZoomedOut ? '16px' : '12px';

  // Derive effective visual state based on base graph comparison
  const effectiveState = (() => {
    console.log(`🎯 Computing state for node ${node.id} (${node.title})`);

    if (node.metadata?.ghosted) {
      console.log('   👻 Node is ghosted - marking as ghosted');
      return 'ghosted';
    }

    // Check if node has bugs - if so, it's always unbuilt
    const bugs = node.metadata?.bugs;
    const hasBugs = bugs && Array.isArray(bugs) && bugs.length > 0;
    if (hasBugs) {
      console.log(`   🐛 Node has ${bugs.length} bug(s) - marking as unbuilt`);
      return 'unbuilt';
    }

    if (!baseGraph) {
      console.log(`   ❌ No base graph available`);
      return 'unbuilt'; // No base graph, consider unbuilt
    }

    const baseNode = baseGraph.nodes.find((n: any) => n.id === node.id);
    if (!baseNode) {
      console.log(`   ❌ No matching base node found`);
      return 'unbuilt'; // New node, consider unbuilt
    }

    // Use the same diff logic as analyzeGraphDiff - compares title, prompt, AND properties
    const isSame = !nodesAreDifferent(baseNode, node);
    const result = isSame ? 'built' : 'unbuilt';
    console.log(`   ✅ Result: ${result} (using full diff comparison including properties)`);

    return result;
  })();

  // Determine styling based on node state (built/unbuilt)
  const getNodeStyles = () => {
    const borderWidth = isZoomedOut ? '3px' : '0px';

    switch (effectiveState) {
      case 'built':
      case 'unbuilt': // Unbuilt nodes look the same as built nodes visually
        return {
          background: selected ? '#f8fafc' : '#ffffff',
          border: selected ? `${borderWidth} solid #2563eb` : '1px solid #e5e7eb',
          boxShadow: selected
            ? '0 0 0 2px #2563eb'
            : '0 1px 3px 0 rgba(0, 0, 0, 0.1), 0 1px 2px 0 rgba(0, 0, 0, 0.06)',
          borderRadius: '8px',
        };

      case 'ghosted': {
        const borderColor = selected ? '#2563eb' : '#d1d5db';
        return {
          background: 'rgba(243, 244, 246, 0.85)',
          border: `1px dashed ${borderColor}`,
          boxShadow: selected ? '0 0 0 2px rgba(37, 99, 235, 0.25)' : 'none',
          borderRadius: '8px',
          opacity: selected ? 0.75 : 0.55,
          filter: 'saturate(0.3)',
        };
      }

      default: // Any other state - treat as unbuilt
        return {
          background: selected ? '#f8fafc' : '#ffffff',
          border: selected ? `${borderWidth} solid #2563eb` : '1px solid #e5e7eb',
          boxShadow: selected
            ? '0 0 0 2px #2563eb'
            : '0 1px 3px 0 rgba(0, 0, 0, 0.1), 0 1px 2px 0 rgba(0, 0, 0, 0.06)',
          borderRadius: '8px',
        };
    }
  };
  
  // Always show detailed view at all zoom levels
  const nodeStyles = getNodeStyles();

  // Determine visual shape
  const shape = (node as any).shape ||
    (() => {
      try {
        // Check if this is a comment node (has width and height properties)
        const hasWidthProp = Array.isArray(node.properties) && node.properties.some(p => p.id === 'width');
        const hasHeightProp = Array.isArray(node.properties) && node.properties.some(p => p.id === 'height');
        if (hasWidthProp && hasHeightProp) {
          return 'comment';
        }

        const p = Array.isArray((node as any).properties) ? (node as any).properties.find((pp: any) => (pp?.id || '').toLowerCase() === 'shape') : null;
        const v = (p && typeof p.value === 'string') ? p.value : undefined;
        return (v === 'circle' || v === 'triangle' || v === 'rectangle' || v === 'comment' || v === 'diamond' || v === 'hexagon' || v === 'arrow-rectangle' || v === 'cylinder' || v === 'parallelogram' || v === 'round-rectangle') ? v : 'round-rectangle';
      } catch {
        return 'round-rectangle';
      }
    })();
  const isSvgShape = shape !== 'comment'; // All shapes except comment use SVG
  const shapeDimensions: React.CSSProperties = (() => {
    switch (shape) {
      case 'circle':
        return { width: '200px', minHeight: '200px' };
      case 'triangle':
        return { width: '260px', minHeight: '180px' };
      case 'diamond':
        return { width: '220px', minHeight: '180px' };
      case 'hexagon':
        return { width: '240px', minHeight: '160px' };
      case 'arrow-rectangle':
        return { width: '240px', minHeight: '160px' };
      case 'cylinder':
        return { width: '200px', minHeight: '160px' };
      case 'parallelogram':
        return { width: '260px', minHeight: '160px' };
      case 'round-rectangle':
        return { width: '260px', minHeight: '160px' };
      case 'comment': {
        // Use custom dimensions from properties for comment nodes
        const widthProp = Array.isArray(node.properties) ? node.properties.find(p => p.id === 'width') : null;
        const heightProp = Array.isArray(node.properties) ? node.properties.find(p => p.id === 'height') : null;
        const width = widthProp?.value || 300;
        const height = heightProp?.value || 150;
        return { width: `${width}px`, minHeight: `${height}px` };
      }
      default:
        return { width: '260px', minHeight: '160px' };
    }
  })();
  const contentPadding: React.CSSProperties = (() => {
    switch (shape) {
      case 'circle':
        return { padding: '40px', paddingTop: '50px' }; // More padding for circular shape, extra top padding to push content lower
      case 'triangle':
        // Extra top padding so text doesn't collide with the apex, and bottom padding for base
        return { padding: '32px', paddingTop: '60px', paddingBottom: '24px' } as React.CSSProperties;
      case 'diamond':
        return { padding: '48px', paddingLeft: '56px', paddingRight: '56px' }; // Diamond needs significant padding to avoid sharp corners at edges
      case 'hexagon':
        return { padding: '32px' }; // Hexagon has angled sides at top/bottom
      case 'arrow-rectangle':
        return { padding: '32px', paddingRight: '40px' }; // Arrow shape has point at right edge
      case 'cylinder':
        return { padding: '36px', paddingTop: '44px', paddingBottom: '32px' }; // Cylinder has curved sections at top/bottom, extra top padding
      case 'parallelogram':
        return { padding: '32px', paddingLeft: '48px', paddingRight: '48px' }; // Parallelogram has angled sides
      case 'round-rectangle':
        return { padding: '32px' }; // Round rectangle has rounded corners
      case 'rectangle':
        return { padding: '32px' }; // Standard rectangle
      case 'comment':
        return { padding: '16px' };
      default:
        return { padding: '32px' };
    }
  })();
  // Parse dimensions from CSS strings to numbers for SVG
  const parseDimension = (dim: string) => parseInt(dim.replace('px', '')) || 260;
  const shapeWidth = parseDimension(shapeDimensions.width as string);
  const shapeHeight = parseDimension(shapeDimensions.minHeight as string);

  return (
    <div
      className={`custom-node ${selected ? 'selected' : ''}`}
      style={{
        position: 'relative',
        width: shapeDimensions.width,
        height: shapeDimensions.minHeight,
        fontFamily: 'Inter, sans-serif',
      }}
    >
      {/* SVG Shape */}
      {isSvgShape && (
        <Shape
          type={shape as any}
          width={shapeWidth}
          height={shapeHeight}
          fill={selected ? '#f8fafc' : '#ffffff'}
          stroke={selected ? '#2563eb' : '#e5e7eb'}
          strokeWidth={selected ? 2 : 1}
          fillOpacity={1}
          style={{
            position: 'absolute',
            top: 0,
            left: 0,
            zIndex: 0,
          }}
        />
      )}

      {/* Comment shape (special case) */}
      {shape === 'comment' && (
        <div
          style={{
            position: 'absolute',
            top: 0,
            left: 0,
            width: shapeDimensions.width,
            height: shapeDimensions.minHeight,
            background: 'rgba(255, 255, 255, 0.8)',
            border: selected ? '2px solid #2563eb' : '1px solid #e5e7eb',
            borderRadius: '8px',
            zIndex: 0,
          }}
        />
      )}
<<<<<<< HEAD
      {node.metadata?.ghosted && (
        <div
          style={{
            position: 'absolute',
            top: '10px',
            right: '12px',
            zIndex: 3,
            background: 'rgba(17, 24, 39, 0.55)',
            color: '#f9fafb',
            padding: '4px 8px',
            borderRadius: '9999px',
            fontSize: '11px',
            textTransform: 'uppercase',
            letterSpacing: '0.05em',
            pointerEvents: 'none',
          }}
        >
          To be deleted
        </div>
      )}
      {/* No extra border for search hits; fading overlay handles focus */}
=======

>>>>>>> d07b0930
      {/* State indicators - only show for unbuilt nodes (not comments) */}
      {effectiveState === 'unbuilt' && shape !== 'comment' && (
        <div style={{
          position: 'absolute',
          top: (() => {
            switch (shape) {
              case 'circle': return '50px';
              case 'triangle': return '60px';
              case 'diamond': return '48px';
              case 'hexagon': return '32px';
              case 'cylinder': return '44px';
              case 'parallelogram': return '32px';
              case 'arrow-rectangle': return '32px';
              default: return '32px';
            }
          })(),
          right: (() => {
            switch (shape) {
              case 'circle': return '40px';
              case 'triangle': return '32px';
              case 'diamond': return '56px';
              case 'hexagon': return '32px';
              case 'cylinder': return '36px';
              case 'parallelogram': return '48px';
              case 'arrow-rectangle': return '40px';
              default: return '32px';
            }
          })(),
          width: indicatorSize,
          height: indicatorSize,
          borderRadius: '50%',
          background: '#ef4444',
          boxShadow: '0 1px 3px rgba(0, 0, 0, 0.3)',
          zIndex: 2,
        }} />
      )}

      {/* Resize handles - only for comment nodes */}
      {shape === 'comment' && (
        <NodeResizer
          color="#3b82f6"
          isVisible={selected}
          minWidth={200}
          minHeight={100}
          onResize={(event, params) => {
            // Update the node's width/height properties during resize for real-time visual feedback
            const newWidth = params.width;
            const newHeight = params.height;

            // Update the properties with new dimensions during resize
            const updatedProperties = [
              ...(node.properties || []).filter(p => p.id !== 'width' && p.id !== 'height'),
              { id: 'width', value: newWidth },
              { id: 'height', value: newHeight }
            ];

            // Update the node data to trigger re-render with new dimensions
            data.node = { ...node, properties: updatedProperties };
            data.properties = updatedProperties;
          }}
          onResizeEnd={(event, params) => {
            // Update the node dimensions in properties when resize ends
            const newWidth = params.width;
            const newHeight = params.height;

            // Update the properties with new dimensions
            const updatedNode = {
              ...node,
              properties: [
                ...(node.properties || []).filter(p => p.id !== 'width' && p.id !== 'height'),
                { id: 'width', value: newWidth },
                { id: 'height', value: newHeight }
              ]
            };

            // Update the node in the store
            updateNode(node.id, updatedNode);
          }}
        />
      )}

      {/* Content wrapper */}
      <div
        style={{
          position: 'absolute',
          top: 0,
          left: 0,
          width: '100%',
          height: '100%',
          zIndex: 1,
          display: 'flex',
          flexDirection: 'column',
          justifyContent: 'space-between',
          overflow: shape === 'comment' ? 'visible' : 'hidden',
          ...contentPadding,
        }}
      >
        {/* Main content area */}
        <div style={{ flex: shape === 'comment' ? 'none' : 1 }}>
          {/* Title */}
          <div
            style={{
              fontSize: shape === 'comment' ? '36px' : '16px',
              fontWeight: '600',
              color: '#1f2937',
              marginBottom: '12px',
              lineHeight: '1.4',
              wordBreak: 'break-word',
            }}
          >
            {typeof node.title === 'string' ? (searchQuery && searchOpen ? highlightText(node.title) : node.title) : node.title}
          </div>
          
          {/* Prompt preview - always show at all zoom levels */}
          <div
            style={{
              fontSize: shape === 'comment' ? '24px' : '13px',
              color: '#6b7280',
              marginBottom: '16px',
              lineHeight: '1.4',
              ...(shape === 'comment' ? {} : {
                display: '-webkit-box',
                WebkitLineClamp: 3,
                WebkitBoxOrient: 'vertical',
                overflow: 'hidden',
                textOverflow: 'ellipsis',
              }),
              wordBreak: 'break-word',
              flex: shape === 'comment' ? 'none' : 1,
            }}
            title={node.prompt}
          >
            {shape === 'comment' ? (
              <div style={{ whiteSpace: 'pre-wrap' }}>
                <ReactMarkdown
                  remarkPlugins={[remarkGfm, remarkBreaks]}
                  components={commentMarkdownComponents}
                >
                  {typeof node.prompt === 'string' ? node.prompt : String(node.prompt || '')}
                </ReactMarkdown>
              </div>
            ) : (
              typeof node.prompt === 'string' ? (searchQuery && searchOpen ? highlightText(node.prompt) : node.prompt) : node.prompt
            )}
          </div>
        </div>

      </div>

      {/* Four visual connectors (top/right/bottom/left) - hide for comment nodes */}
      {shape !== 'comment' && (
        <>
          {/* Top */}
          <Handle id="top" type="target" position={Position.Top} isValidConnection={isValidConnection} isConnectableStart={true} isConnectableEnd={true}
            style={{ background: '#ffffff', width: handleSize, height: handleSize, border: '1px solid #9ca3af', borderRadius: '50%', boxShadow: '0 2px 4px rgba(0, 0, 0, 0.1)' }} />
          <Handle id="top" type="source" position={Position.Top} isValidConnection={isValidConnection} isConnectableStart={true} isConnectableEnd={true}
            style={{ background: 'transparent', width: handleSize, height: handleSize, border: '1px solid transparent', borderRadius: '50%' }} />
          {/* Right */}
          <Handle id="right" type="target" position={Position.Right} isValidConnection={isValidConnection} isConnectableStart={true} isConnectableEnd={true}
            style={{ 
              background: '#ffffff', 
              width: handleSize, 
              height: handleSize, 
              border: '1px solid #9ca3af', 
              borderRadius: '50%', 
              boxShadow: '0 2px 4px rgba(0, 0, 0, 0.1)',
              ...(shape === 'parallelogram' ? { top: '35%' } : {})
            }} />
          <Handle id="right" type="source" position={Position.Right} isValidConnection={isValidConnection} isConnectableStart={true} isConnectableEnd={true}
            style={{ 
              background: 'transparent', 
              width: handleSize, 
              height: handleSize, 
              border: '1px solid transparent', 
              borderRadius: '50%',
              ...(shape === 'parallelogram' ? { top: '35%' } : {})
            }} />
          {/* Bottom */}
          <Handle id="bottom" type="target" position={Position.Bottom} isValidConnection={isValidConnection} isConnectableStart={true} isConnectableEnd={true}
            style={{ background: '#ffffff', width: handleSize, height: handleSize, border: '1px solid #9ca3af', borderRadius: '50%', boxShadow: '0 2px 4px rgba(0, 0, 0, 0.1)' }} />
          <Handle id="bottom" type="source" position={Position.Bottom} isValidConnection={isValidConnection} isConnectableStart={true} isConnectableEnd={true}
            style={{ background: 'transparent', width: handleSize, height: handleSize, border: '1px solid transparent', borderRadius: '50%' }} />
          {/* Left */}
          <Handle id="left" type="target" position={Position.Left} isValidConnection={isValidConnection} isConnectableStart={true} isConnectableEnd={true}
            style={{ 
              background: '#ffffff', 
              width: handleSize, 
              height: handleSize, 
              border: '1px solid #9ca3af', 
              borderRadius: '50%', 
              boxShadow: '0 2px 4px rgba(0, 0, 0, 0.1)',
              ...(shape === 'parallelogram' ? { top: '65%' } : {})
            }} />
          <Handle id="left" type="source" position={Position.Left} isValidConnection={isValidConnection} isConnectableStart={true} isConnectableEnd={true}
            style={{ 
              background: 'transparent', 
              width: handleSize, 
              height: handleSize, 
              border: '1px solid transparent', 
              borderRadius: '50%',
              ...(shape === 'parallelogram' ? { top: '65%' } : {})
            }} />
        </>
      )}
    </div>
  );
}

function GraphCanvas() {
  const [nodes, setNodes] = useNodesState<Node>([]);
  const [edges, setEdges, onEdgesChange] = useEdgesState<Edge>([]);
  // Track nodes being dragged locally to avoid overwriting their position from incoming graph updates
  const draggingNodeIdsRef = useRef<Set<string>>(new Set());
  const [isRebuilding, setIsRebuilding] = useState(false);
  const [isAutoLayouting, setIsAutoLayouting] = useState(false);

  // Helper lines functionality
  const { rebuildIndex, updateHelperLines, HelperLines } = useHelperLines();

  // Copy-paste functionality
  const { cut, copy, paste, bufferedNodes, bufferedEdges } = useCopyPaste();

  // Custom onNodesChange that integrates helper lines
  const onNodesChange: OnNodesChange = useCallback(
    (changes) => {
      setNodes((nodes) => {
        const updatedChanges = updateHelperLines(changes, nodes);
        return applyNodeChanges(updatedChanges, nodes);
      });
    },
    [setNodes, updateHelperLines],
  );

  // Get optimistic operations flag from store to prevent real-time updates during local operations


  const { optimisticOperationsActive, setOptimisticOperationsActive, updateNode } = useProjectStore();
  // Multi-selection lives in the global store so sidebar can reflect it
  const {
    setSelectedNode,
    selectedNodeId,
    selectedNode,
    selectedNodeIds,
    setSelectedNodeIds,
    setSelectedEdge,
    selectedEdgeIds,
    setSelectedEdgeIds,
    buildEntireGraph,
    isBuildingGraph,
    baseGraph,
    setBaseGraph,
    loadBaseGraph
  } = useProjectStore();
  // Tool modes: 'select', 'pan', 'add-node', 'comment'
  const [currentTool, setCurrentTool] = useState<'select' | 'pan' | 'add-node' | 'comment'>('select');
  // Comment creation drag state
  const [isCreatingComment, setIsCreatingComment] = useState(false);
  const [commentDragStart, setCommentDragStart] = useState<{ x: number; y: number } | null>(null);
  const [commentDragEnd, setCommentDragEnd] = useState<{ x: number; y: number } | null>(null);
  // Viewport transform for converting flow coords <-> screen coords
  const viewport = useViewport();
  // Use the store for graph data
  const {
    graph,
    graphLoading: loading,
    graphError: error,
    refreshGraph,
    refreshGraphStates,
    reconcileGraphRefresh,
    connectToGraphEvents,
    disconnectFromGraphEvents,
    deleteNode,
    loadGraphs,
    // search state
    searchResults,
    searchActiveIndex,
    searchOpen,
  } = useProjectStore();


  const { suppressSSE } = useProjectStore.getState();
  const layersSidebarOpen = useProjectStore((s) => s.layersSidebarOpen);
  const setLayersSidebarOpen = useProjectStore((s) => s.setLayersSidebarOpen);

  // Edge visual styles
  const defaultEdgeStyle = {
    stroke: '#9ca3af',
    strokeWidth: 2,
    opacity: 0.8,
  } as const;
  const selectedEdgeStyle = {
    stroke: '#3b82f6',
    strokeWidth: 4,
    opacity: 1,
  } as const;
  const unbuiltEdgeStyle = {
    stroke: '#ef4444',  // Highlight updated edges
    strokeWidth: 3,
    opacity: 0.9,
    strokeLinecap: 'round' as const,
  } as const;

  type EdgeShape = 'solid' | 'dotted';
  const DEFAULT_EDGE_SHAPE: EdgeShape = 'solid';

  const applyEdgeShapeToStyle = useCallback((style: any, shape: EdgeShape | undefined) => {
    const nextStyle = { ...style } as any;
    if (shape === 'dotted') {
      nextStyle.strokeDasharray = '8,8';
    } else if ('strokeDasharray' in nextStyle) {
      delete nextStyle.strokeDasharray;
    }
    return nextStyle;
  }, []);

  const resolveEdgeShape = useCallback((edgeLike: any): EdgeShape => {
    if (!edgeLike) return DEFAULT_EDGE_SHAPE;
    const directShape = (edgeLike as any)?.shape;
    if (directShape === 'dotted' || directShape === 'solid') return directShape;
    const dataShape = (edgeLike as any)?.data?.shape;
    if (dataShape === 'dotted' || dataShape === 'solid') return dataShape;

    const id = (edgeLike as Edge)?.id || (edgeLike as any)?.id;
    const source = (edgeLike as Edge)?.source || (edgeLike as any)?.source;
    const target = (edgeLike as Edge)?.target || (edgeLike as any)?.target;

    const matched = (graph?.edges || []).find((ge: any) => {
      if (id && ge.id === id) return true;
      return ge.source === source && ge.target === target;
    });
    const matchedShape = (matched as any)?.shape;
    return matchedShape === 'dotted' || matchedShape === 'solid' ? matchedShape : DEFAULT_EDGE_SHAPE;
  }, [graph]);

  // Helper to derive an arrow marker matching the current edge style
  // Increase marker size for better visibility
  const makeArrowForStyle = (style: any) => ({
    type: MarkerType.ArrowClosed as const,
    color: style?.stroke || '#9ca3af',
    width: 24,
    height: 24,
  });

  // Access React Flow instance for programmatic viewport control
  const reactFlow = useReactFlow();
  // Auth removed; define placeholder to avoid TS errors
  const user: any = null;

  // Compute focus rectangles in graph coordinates (no viewport dependency to avoid lag)
  const focusRects = useMemo(() => {
    if (!searchOpen) return [] as Array<{ left: number; top: number; width: number; height: number }>;
    const ids = Array.from(new Set((Array.isArray(searchResults) ? searchResults : []).map((r: any) => r.nodeId).filter(Boolean)));
    if (ids.length === 0) return [];
    const rects: Array<{ left: number; top: number; width: number; height: number }> = [];
    for (const id of ids) {
      const rfNode = nodes.find((n) => n.id === id);
      if (!rfNode) continue;
      const nodeW = (rfNode.width ?? 260);
      const nodeH = (rfNode.height ?? 160);
      rects.push({ left: rfNode.position.x, top: rfNode.position.y, width: nodeW, height: nodeH });
    }
    return rects;
  }, [nodes, searchResults, searchOpen]);

  // Auto layout all nodes using ELK and persist positions
  const autoLayout = useCallback(async () => {
    if (!graph) return;
    setIsAutoLayouting(true);
    setOptimisticOperationsActive(true);
    try {
      const elk = new ELK();
      // Add buffer space around each node to avoid tight packing
      const nodeMarginX = 48; // horizontal padding on each side (increased)
      const nodeMarginY = 48; // vertical padding on each side (increased)
      // Build ELK nodes with measured or default sizes
      const rfNodeMap = new Map(nodes.map(n => [n.id, n]));
      const elkNodes = graph.nodes.map(n => {
        const rf = rfNodeMap.get(n.id);
        const width = (rf?.width ?? 260) + nodeMarginX * 2;
        const height = (rf?.height ?? 160) + nodeMarginY * 2;
        return { id: n.id, width, height } as any;
      });
      const seen = new Set<string>();
      const elkEdges: { id: string; sources: string[]; targets: string[] }[] = [];
      if (Array.isArray((graph as any).edges)) {
        (graph as any).edges.forEach((e: any, i: number) => {
          const id = `${e.source}-${e.target}`;
          if (!seen.has(id)) {
            elkEdges.push({ id: `e-${i}-${id}`, sources: [e.source], targets: [e.target] });
            seen.add(id);
          }
        });
      }

      const elkGraph = {
        id: 'root',
        layoutOptions: {
          'elk.algorithm': 'layered',
          'elk.direction': 'RIGHT',
          // Consider node sizes and reduce crossings
          'elk.layered.layering.strategy': 'LONGEST_PATH',
          'elk.layered.crossingMinimization.strategy': 'LAYER_SWEEP',
          'elk.layered.thoroughness': '7',
          'elk.layered.nodePlacement.strategy': 'NETWORK_SIMPLEX',
          'elk.edgeRouting': 'ORTHOGONAL',
          // Spacing for less overlap and clearer edges (increased)
          'elk.layered.spacing.nodeNodeBetweenLayers': '120',
          'elk.layered.spacing.edgeEdgeBetweenLayers': '36',
          'elk.spacing.nodeNode': '72',
          'elk.spacing.edgeNode': '48',
          'elk.spacing.edgeEdge': '36',
          'elk.spacing.componentComponent': '96',
          'elk.spacing.portPort': '12',
          'elk.spacing.portNode': '12',
          'elk.spacing.labelNode': '12',
          'elk.layered.mergeEdges': 'true',
        },
        children: elkNodes,
        edges: elkEdges,
      } as any;

      const res = await elk.layout(elkGraph);
      const posMap = new Map<string, { x: number; y: number }>();
      (res.children || []).forEach((c: any) => {
        posMap.set(c.id, { x: Math.round(c.x || 0), y: Math.round(c.y || 0) });
      });

      // Update RF nodes immediately for feedback
      setNodes(prev => prev.map(n => {
        const p = posMap.get(n.id);
        return p ? { ...n, position: { x: p.x, y: p.y } } : n;
      }));

      // Persist to graph (single PUT)
      const updatedGraph: Graph = {
        ...graph,
        nodes: graph.nodes.map(n => {
          const p = posMap.get(n.id);
          return p ? { ...n, position: { x: p.x, y: p.y, z: 0 } } : n;
        }),
      } as Graph;

      await useProjectStore.getState().syncGraph(updatedGraph);

      // Also update local store explicitly to avoid races
      useProjectStore.setState({ graph: updatedGraph });
      suppressSSE?.(1000);
    } catch (e) {
      console.error('Auto layout failed:', e);
    } finally {
      setOptimisticOperationsActive(false);
      setIsAutoLayouting(false);
    }
  }, [graph, nodes, setNodes, setOptimisticOperationsActive, suppressSSE]);

  // Listen for global commands (from chat slash commands or elsewhere)
  useEffect(() => {
    const onAutoLayout = () => {
      // Avoid double-press while already running
      if (!isAutoLayouting) {
        void autoLayout();
      }
    };
    const onBuildGraph = () => {
      // Trigger the same action as the Build Graph button
      if (!isBuildingGraph && graph) {
        void buildEntireGraph();
      }
    };

    window.addEventListener('manta:auto-layout', onAutoLayout as EventListener);
    window.addEventListener('manta:build-graph', onBuildGraph as EventListener);
    return () => {
      window.removeEventListener('manta:auto-layout', onAutoLayout as EventListener);
      window.removeEventListener('manta:build-graph', onBuildGraph as EventListener);
    };
  }, [autoLayout, buildEntireGraph, isAutoLayouting, isBuildingGraph, graph]);

  // Generate unique node ID
  const generateNodeId = useCallback(() => {
    const timestamp = Date.now();
    const random = Math.floor(Math.random() * 1000);
    return `node-${timestamp}${random}`;
  }, []);

  // Keyboard shortcuts
  useEffect(() => {
    const onKey = (e: KeyboardEvent) => {
      if (e.key === 'Escape') {
        setCurrentTool('select');
      }
    };
    window.addEventListener('keydown', onKey);
    return () => window.removeEventListener('keydown', onKey);
  }, []);

  // Create a new empty node at the specified position
  const createNewNode = useCallback(async (position: { x: number; y: number }) => {
    if (!graph) return;

    const newNodeId = generateNodeId();
    const newNode: GraphNode = {
      id: newNodeId,
      title: 'New Node',
      prompt: '',
      comment: '',
      shape: 'round-rectangle',
      position: { x: position.x, y: position.y, z: 0 }
    };

    try {
      // Mark optimistic operation as in progress
      setOptimisticOperationsActive(true);

      // Set selection immediately before adding the node
      setSelectedNode(newNodeId, newNode);
      setSelectedNodeIds([newNodeId]);

      // Update local graph state immediately for instant feedback
      const updatedGraph = {
        ...graph,
        nodes: [...graph.nodes, newNode]
      };
      useProjectStore.setState({ graph: updatedGraph });

      // Create ReactFlow node and add to local state (already selected)
      const reactFlowNode: Node = {
        id: newNodeId,
        position,
        data: {
          label: newNode.title,
          node: newNode,
          properties: newNode.properties,
          baseGraph: baseGraph,
          graph: graph
        },
        type: 'custom',
        selected: true, // Node is already selected
      };
      setNodes((nds) => [...nds, reactFlowNode]);

      console.log('➕ Optimistically created new node:', newNodeId);

      // Persist update via API (real-time updates will sync)
      await updateNode(newNodeId, newNode);

      // Switch back to select tool after creating node
      setCurrentTool('select');

      console.log('✅ Successfully persisted new node to server:', newNodeId);

      // Suppress SSE for longer to avoid stale snapshot race, then clear optimistic flag
      suppressSSE?.(2000);
      setOptimisticOperationsActive(false);
    } catch (error) {
      console.error('❌ Failed to create new node:', error);
      // Remove the node from both local states if persistence failed
      setNodes((nds) => nds.filter(n => n.id !== newNodeId));
      if (graph) {
        const revertedGraph = {
          ...graph,
          nodes: graph.nodes.filter(n => n.id !== newNodeId)
        };
        useProjectStore.setState({ graph: revertedGraph });
      }

      // Clear optimistic operation flag on error (after rollback)
      setOptimisticOperationsActive(false);
    }
  }, [graph, generateNodeId, updateNode, setSelectedNode, setSelectedNodeIds, setNodes, setOptimisticOperationsActive]);

  // Create a new comment node at the specified position with custom dimensions
  const createCommentNode = useCallback(async (position: { x: number; y: number }, dimensions: { width: number; height: number }) => {
    if (!graph) return;

    const newNodeId = generateNodeId();
    const newNode: GraphNode = {
      id: newNodeId,
      title: 'Comment',
      prompt: 'Add your comment here...',
      comment: '',
      position: { x: position.x, y: position.y, z: 0 },
      properties: [
        { id: 'width', value: dimensions.width },
        { id: 'height', value: dimensions.height }
      ]
    };

    try {
      // Mark optimistic operation as in progress
      setOptimisticOperationsActive(true);

      // Set selection immediately before adding the node
      setSelectedNode(newNodeId, newNode);
      setSelectedNodeIds([newNodeId]);

      // Update local graph state immediately for instant feedback
      const updatedGraph = {
        ...graph,
        nodes: [...graph.nodes, newNode]
      };
      useProjectStore.setState({ graph: updatedGraph });

      // Create ReactFlow node and add to local state (already selected)
      const reactFlowNode: Node = {
        id: newNodeId,
        position,
        width: dimensions.width,
        height: dimensions.height,
        data: {
          label: newNode.title,
          node: newNode,
          properties: newNode.properties,
          baseGraph: baseGraph,
          graph: graph
        },
        type: 'custom',
        selected: true, // Node is already selected
      };
      setNodes((nds) => [...nds, reactFlowNode]);

      console.log('➕ Optimistically created new comment node:', newNodeId);

      // Persist update via API (real-time updates will sync)
      await updateNode(newNodeId, newNode);

      // Switch back to select tool after creating comment
      setCurrentTool('select');

      console.log('✅ Successfully persisted comment node to server:', newNodeId);

      // Suppress SSE for longer to avoid stale snapshot race, then clear optimistic flag
      suppressSSE?.(2000);
      setOptimisticOperationsActive(false);
    } catch (error) {
      console.error('❌ Failed to create comment node:', error);
      // Remove the node from both local states if persistence failed
      setNodes((nds) => nds.filter(n => n.id !== newNodeId));
      if (graph) {
        const revertedGraph = {
          ...graph,
          nodes: graph.nodes.filter(n => n.id !== newNodeId)
        };
        useProjectStore.setState({ graph: revertedGraph });
      }

      // Clear optimistic operation flag on error (after rollback)
      setOptimisticOperationsActive(false);
    }
  }, [graph, generateNodeId, updateNode, setSelectedNode, setSelectedNodeIds, setNodes, setOptimisticOperationsActive, setCurrentTool]);

  // Handle deletion of selected nodes and edges
  const handleDeleteSelected = useCallback(async (selectedNodes: Node[], selectedEdges: Edge[]) => {
    if (selectedNodes.length === 0 && selectedEdges.length === 0) return;

    // Store original state for potential rollback
    const originalNodes = [...nodes];
    const originalEdges = [...edges];
    const originalSelectedNodeIds = [...(selectedNodeIds || [])];

    try {
      // Mark optimistic operation as in progress
      setOptimisticOperationsActive(true);

      const nodeIdsToDelete = selectedNodes.map(node => node.id);
      const baseNodeIdSet = new Set((baseGraph?.nodes || []).map((node: any) => node.id));
      const ghostNodeIds = nodeIdsToDelete.filter(id => baseNodeIdSet.has(id));
      const ghostNodeIdSet = new Set(ghostNodeIds);
      const removableNodeIds = nodeIdsToDelete.filter(id => !baseNodeIdSet.has(id));
      const removableNodeIdSet = new Set(removableNodeIds);

      // Normalize edge IDs to server format (source-target)
      const normalizedEdgeIdsToDelete = selectedEdges.map(edge => {
        if (edge.id?.startsWith('reactflow__edge-') && edge.source && edge.target) {
          return `${edge.source}-${edge.target}`;
        }
        return edge.id || (edge.source && edge.target ? `${edge.source}-${edge.target}` : '');
      }).filter(Boolean) as string[];
      const normalizedEdgeIdSet = new Set(normalizedEdgeIdsToDelete);
      const rawEdgeIdSet = new Set(selectedEdges.map(edge => edge.id));

      setNodes(prevNodes => prevNodes
        .map(node => {
          if (!ghostNodeIdSet.has(node.id)) return node;
          const currentGraphNode = (node.data as any)?.node as GraphNode | undefined;
          if (!currentGraphNode) {
            return { ...node, selected: false };
          }
          const updatedMetadata = { ...(currentGraphNode.metadata || {}), ghosted: true };
          return {
            ...node,
            selected: false,
            data: {
              ...node.data,
              node: { ...currentGraphNode, metadata: updatedMetadata },
            },
          } as Node;
        })
        .filter(node => !removableNodeIdSet.has(node.id))
      );

      setEdges(prevEdges => prevEdges.filter(edge => {
        const normalizedId = edge.id && edge.id.startsWith('reactflow__edge-') && edge.source && edge.target
          ? `${edge.source}-${edge.target}`
          : (edge.id || `${edge.source}-${edge.target}`);
        if (normalizedEdgeIdSet.has(normalizedId)) return false;
        if (rawEdgeIdSet.has(edge.id)) return false;
        if (removableNodeIdSet.has(edge.source) || removableNodeIdSet.has(edge.target)) return false;
        return true;
      }));

      // Clear selection
      setSelectedNode(null, null);
      setSelectedNodeIds([]);

      console.log('🗑️ Optimistically processed deletions', {
        ghosted: Array.from(ghostNodeIdSet),
        removed: Array.from(removableNodeIdSet),
        removedEdges: Array.from(normalizedEdgeIdSet),
      });

      // Now fetch current graph and persist changes
      const origin = typeof window !== 'undefined' ? window.location.origin : 'http://localhost:3000';
      const url = `${origin}/api/graph-api?graphType=current`;

      let data;
      try {
        console.log('🌐 Fetching graph from:', url);
        data = await fetch(url, {
          headers: {
            'Accept': 'application/xml, application/json',
            'Content-Type': 'application/json'
          }
        });
        console.log('📡 Fetch response status:', data.status, data.statusText);
      } catch (fetchError) {
        console.error('❌ Fetch failed:', fetchError);
        const errorMessage = fetchError instanceof Error ? fetchError.message : String(fetchError);
        throw new Error(`Failed to fetch graph data: ${errorMessage}`);
      }

      if (!data.ok) {
        console.error('❌ Fetch response not OK:', data.status, data.statusText);
        throw new Error(`Server returned ${data.status}: ${data.statusText}`);
      }

      let currentGraph;
      const contentType = (data.headers.get('content-type') || '').toLowerCase();
      console.log('📄 Response content type:', contentType);

      if (contentType.includes('xml')) {
        const xml = await data.text();
        currentGraph = xmlToGraph(xml);
      } else {
        const graphData = await data.json();
        currentGraph = graphData.graph || graphData;
      }

      // Apply removals/ghosting to server-side graph
      let updatedNodes = currentGraph.nodes || [];
      let updatedEdges = currentGraph.edges || [];

      if (removableNodeIds.length > 0) {
        updatedNodes = updatedNodes.filter((node: any) => !removableNodeIdSet.has(node.id));
        updatedEdges = updatedEdges.filter((edge: any) =>
          !removableNodeIdSet.has(edge.source) && !removableNodeIdSet.has(edge.target)
        );
      }

      if (ghostNodeIds.length > 0) {
        updatedNodes = updatedNodes.map((node: any) => {
          if (!ghostNodeIdSet.has(node.id)) return node;
          const existingMetadata = node.metadata && typeof node.metadata === 'object' ? node.metadata : {};
          return {
            ...node,
            metadata: {
              ...existingMetadata,
              ghosted: true,
            },
          };
        });
      }

      if (normalizedEdgeIdsToDelete.length > 0) {
        updatedEdges = updatedEdges.filter((edge: any) => {
          const normalizedId = edge.id || `${edge.source}-${edge.target}`;
          return !normalizedEdgeIdSet.has(normalizedId);
        });
      }

      // Create new graph object to ensure proper reactivity
      const updatedGraph = {
        ...currentGraph,
        nodes: updatedNodes,
        edges: updatedEdges.length > 0 ? updatedEdges : undefined
      };

      // Persist to API
      await fetch(url, {
        method: 'PUT',
        headers: {
          'Content-Type': 'application/xml; charset=utf-8',
          'Accept-Charset': 'utf-8'
        },
        body: graphToXml(updatedGraph)
      });

      console.log('✅ Successfully persisted deletion to server');

      // Clear optimistic flag before updating store to allow graph rebuild
      setOptimisticOperationsActive(false);

      // Update local store graph to match server snapshot
      useProjectStore.setState({ graph: updatedGraph });

      // Suppress SSE briefly to avoid stale snapshot race
      suppressSSE?.(2000);

    } catch (error) {
      console.error('❌ Failed to delete selected elements:', error);

      // Revert local state on error
      setNodes(originalNodes);
      setEdges(originalEdges);
      setSelectedNodeIds(originalSelectedNodeIds);

      // Restore selection if there was one
      if (originalSelectedNodeIds.length > 0) {
        const firstNode = graph?.nodes?.find(n => n.id === originalSelectedNodeIds[0]);
        if (firstNode) {
          setSelectedNode(originalSelectedNodeIds[0], firstNode);
        }
      }

      // Clear optimistic operation flag on error (after rollback)
      setOptimisticOperationsActive(false);
    }
  }, [nodes, edges, selectedNodeIds, baseGraph, setNodes, setEdges, setSelectedNode, setSelectedNodeIds, graph, setOptimisticOperationsActive, suppressSSE]);

  // Listen for delete-selected events from copy-paste operations
  useEffect(() => {
    const onDeleteSelected = (event: CustomEvent) => {
      const { selectedNodes, selectedEdges } = event.detail;
      handleDeleteSelected(selectedNodes, selectedEdges);
    };

    window.addEventListener('manta:delete-selected', onDeleteSelected as EventListener);
    return () => {
      window.removeEventListener('manta:delete-selected', onDeleteSelected as EventListener);
    };
  }, [handleDeleteSelected]);

  // Connect to graph events for real-time updates
  useEffect(() => {
    connectToGraphEvents();
    return () => {
      disconnectFromGraphEvents();
    };
  }, [connectToGraphEvents, disconnectFromGraphEvents]);

  // Removed iframe selection message handling

  // No polling - rely on SSE for agent-initiated updates only

  // Track when graphs are loaded
  const [graphsLoaded, setGraphsLoaded] = useState(false);

  // Initialize graphs when component mounts
  useEffect(() => {
    console.log('🏁 GraphView component mounted, calling loadGraphs...');
    loadGraphs().then(() => {
      console.log('🏁 loadGraphs completed, setting graphsLoaded to true');
      setGraphsLoaded(true);
    }).catch(error => {
      console.error('❌ loadGraphs failed:', error);
      setGraphsLoaded(true); // Still set to true to avoid infinite loading
    });
  }, [loadGraphs]);

  // Handle keyboard shortcuts for deletion (Delete and Backspace keys)
  useEffect(() => {
    const handleKeyDown = (event: KeyboardEvent) => {
      // Check if we're in an input field or textarea - if so, don't handle graph shortcuts
      const activeElement = document.activeElement as HTMLElement;
      const isInInput = activeElement && (
        activeElement.tagName === 'INPUT' ||
        activeElement.tagName === 'TEXTAREA' ||
        activeElement.contentEditable === 'true' ||
        activeElement.closest('[contenteditable="true"]')
      );

      // Don't handle graph shortcuts if we're typing in a form element
      if (isInInput) return;

      if (event.key === 'Delete' || event.key === 'Backspace') {
        console.log(`🎹 Key pressed: ${event.key}, selected nodes: ${nodes.filter(node => node.selected).length}, selected edges: ${edges.filter(edge => edge.selected).length}`);
        event.preventDefault();
        event.stopPropagation();

        // Get selected nodes and edges from ReactFlow
        const selectedNodes = nodes.filter(node => node.selected);
        const selectedEdges = edges.filter(edge => edge.selected);

        if (selectedNodes.length === 0 && selectedEdges.length === 0) {
          console.log('⚠️ No nodes or edges selected for deletion');
          return;
        }

        // Delete selected elements
        console.log(`🗑️ Deleting ${selectedNodes.length} nodes and ${selectedEdges.length} edges`);
        handleDeleteSelected(selectedNodes, selectedEdges);
      }
    };

    document.addEventListener('keydown', handleKeyDown);
    return () => document.removeEventListener('keydown', handleKeyDown);
  }, [nodes, edges, handleDeleteSelected]);

  // Keep a ref of latest nodes to avoid effect dependency on nodes (prevents loops)
  const latestNodesRef = useRef<Node[]>([]);
  // Keep a ref of latest edges to preserve selection state across rebuilds
  const latestEdgesRef = useRef<Edge[]>([]);
  // Track previous graph structure to detect property-only changes
  const prevGraphStructureRef = useRef<string>('');

  useEffect(() => {
    latestNodesRef.current = nodes;
  }, [nodes]);
  useEffect(() => {
    latestEdgesRef.current = edges;
  }, [edges]);

  // Fit view to center the graph when nodes first load
  const hasFittedRef = useRef(false);
  useEffect(() => {
    if (nodes.length > 0 && !hasFittedRef.current) {
      // Defer to next tick to ensure layout/DOM size is ready
      setTimeout(() => {
        try {
          reactFlow.fitView({ padding: 0.2, duration: 500, includeHiddenNodes: true });
        } catch {}
      }, 0);
      hasFittedRef.current = true;
    }
    if (nodes.length === 0) {
      hasFittedRef.current = false;
    }
  }, [nodes, reactFlow]);

  // Select active search result node (no auto-pan or zoom)
  useEffect(() => {
    if (!Array.isArray(searchResults) || searchResults.length === 0) return;
    if (searchActiveIndex == null || searchActiveIndex < 0 || searchActiveIndex >= searchResults.length) return;
    // Only act while search UI is open
    const { searchOpen } = useProjectStore.getState();
    if (!searchOpen) return;
    const result = searchResults[searchActiveIndex];
    const id = result?.nodeId;
    if (!id) return;
    // Update selection for highlighting (do not pan/zoom)
    const graphNode = graph?.nodes?.find((n) => n.id === id);
    if (!graphNode) return;

    // Update selection to this node
    try {
      setSelectedNode(id, graphNode);
      setSelectedNodeIds([id]);
    } catch {}
  }, [searchResults, searchActiveIndex, searchOpen, nodes, graph, reactFlow, setSelectedNode, setSelectedNodeIds, viewport.zoom]);

  // Function to delete the graph (clear all nodes/edges via API)
  // const deleteGraph = useCallback(async () => {
  //   if (!confirm('Are you sure you want to delete the graph? This action cannot be undone.')) {
  //     return;
  //   }

  //   try {
  //     // Persist empty graph through the Graph API
  //     const response = await fetch('/api/graph-api', {
  //       method: 'PUT',
  //       headers: { 'Content-Type': 'application/json' },
  //       body: JSON.stringify({ graph: { nodes: [], edges: [] } })
  //     });
  //     if (response.ok) {
  //       // Update local store to reflect deletion
  //       useProjectStore.setState({
  //         graph: { nodes: [], edges: [] } as any,
  //         selectedNode: null,
  //         selectedNodeId: null,
  //         selectedNodeIds: []
  //       });
  //     } else {
  //       console.error('❌ Failed to delete graph');
  //     }
  //   } catch (backendError) {
  //     console.error('❌ Error deleting graph:', backendError);
  //   }
  // }, []);

  // Function to rebuild the full graph
  // const rebuildFullGraph = useCallback(async () => {
  //   if (!confirm('Are you sure you want to rebuild the entire graph? This will regenerate code for all nodes.')) {
  //     return;
  //   }

  //   setIsRebuilding(true);
  //   try {
  //     // Gather all node IDs and optimistically mark them as building
  //     try {
  //       const current = useProjectStore.getState();
  //       const g = current.graph;
  //       if (g && Array.isArray(g.nodes)) {
  //         const updatedNodes = g.nodes.map((n: any) => ({ ...n, state: 'building' }));
  //         const updatedGraph = { ...g, nodes: updatedNodes } as any;
  //         useProjectStore.setState({ graph: updatedGraph });
  //       }
  //     } catch {}

  //     const allIds = (useProjectStore.getState().graph?.nodes || []).map((n: any) => n.id);
  //     const response = await fetch('/api/agent-request/edit-graph', {
  //       method: 'POST',
  //       headers: { 'Content-Type': 'application/json' },
  //       body: JSON.stringify({
  //         userMessage: {
  //           role: 'user',
  //           content: `Rebuild the entire graph and generate code for all ${allIds.length} nodes`,
  //           variables: {}
  //         },
  //         rebuildAll: true,
  //         selectedNodeIds: allIds
  //       }),
  //     });
      
  //     if (response.ok) {
  //       // Full graph rebuild started successfully
  //       // The graph will be automatically updated via SSE
  //       // Also refresh the preview iframe since code changed
  //       try {
  //         const { triggerRefresh } = useProjectStore.getState();
  //         triggerRefresh();
  //       } catch {}
  //     } else {
  //       console.error('❌ Failed to rebuild graph');
  //     }
  //   } catch (error) {
  //     console.error('❌ Error rebuilding graph:', error);
  //   } finally {
  //     setIsRebuilding(false);
  //   }
  // }, []);


  // Connection is managed by the store

  // Handle node selection
  const onNodeClick: NodeMouseHandler = useCallback((event, node) => {
    // Always get the fresh node data from the current graph state
    const freshGraphNode = graph?.nodes?.find(n => n.id === node.id);
    const reactFlowNode = node.data?.node as GraphNode;

    if (!freshGraphNode) return;

    setSelectedEdge(null, null);
    setSelectedEdgeIds([]);

    // Check if shift or ctrl/cmd is pressed for multi-selection
    const isMultiSelect = event.shiftKey || event.ctrlKey || event.metaKey;

    if (isMultiSelect) {
      const prev = selectedNodeIds || [];
      const isSelected = prev.includes(node.id);
      if (isSelected) {
        // Remove from selection
        const newSelection = prev.filter(id => id !== node.id);
        // If this was the single selected node, clear the main selection
        if (selectedNodeId === node.id && newSelection.length === 0) {
          setSelectedNode(null, null);
        } else if (selectedNodeId === node.id && newSelection.length > 0) {
          // Set the first remaining node as the main selected node
          const firstNode = graph?.nodes?.find(n => n.id === newSelection[0]);
          if (firstNode) {
            setSelectedNode(newSelection[0], firstNode);
          }
        }
        setSelectedNodeIds(newSelection);
      } else {
        // Add to selection
        const newSelection = [...prev, node.id];
        // Set this as the main selected node if it's the first one
        if (prev.length === 0) {
          setSelectedNode(node.id, freshGraphNode);
        }
        setSelectedNodeIds(newSelection);
      }
    } else {
      // Single selection - clear multi-selection and select only this node
      setSelectedNodeIds([node.id]);
      setSelectedNode(node.id, freshGraphNode);

      // Removed iframe selection messaging
    }
  }, [setSelectedNode, graph, selectedNodeId, selectedNodeIds, setSelectedNodeIds, setSelectedEdge, setSelectedEdgeIds]);

  // Handle edge selection (with multi-select support)
  const onEdgeClick: EdgeMouseHandler = useCallback((event, edge) => {
    const isMulti = event.shiftKey || event.metaKey || event.ctrlKey;
    // prevent parent handlers from interfering with selection rectangle
    event.preventDefault();
    event.stopPropagation();
    const graphEdge = (graph?.edges || []).find((e: any) => e.id === edge.id || `${e.source}-${e.target}` === edge.id);

    const clearNodeSelection = () => {
      setSelectedNode(null, null);
      setSelectedNodeIds([]);
    };

    if (!isMulti) {
      // Clear node selection when focusing an edge; let React Flow handle edge selection
      clearNodeSelection();
      setSelectedEdgeIds([edge.id]);
      setSelectedEdge(edge.id, graphEdge as any);
      return;
    }

    // Multi-select toggle behavior
    const next = new Set(selectedEdgeIds || []);
    if (next.has(edge.id)) {
      next.delete(edge.id);
    } else {
      next.add(edge.id);
    }
    const nextIds = Array.from(next);
    setSelectedEdgeIds(nextIds);

    if (nextIds.length === 1) {
      const singleId = nextIds[0];
      const singleGraphEdge = (graph?.edges || []).find((e: any) => e.id === singleId || `${e.source}-${e.target}` === singleId);
      setSelectedEdge(singleId, singleGraphEdge as any);
    } else {
      setSelectedEdge(null, null);
    }

    clearNodeSelection();
  }, [graph, selectedEdgeIds, setSelectedEdge, setSelectedEdgeIds, setSelectedNode, setSelectedNodeIds]);

  // Ensure edge selection visually updates immediately when selection state changes
  const onEdgesChangeWithStyle: OnEdgesChange = useCallback((changes) => {
    setEdges((eds) => {
      const updated = applyEdgeChanges(changes, eds);
      return updated.map((e) => {
        const shape = resolveEdgeShape(e);
        const isUnbuilt = isEdgeUnbuilt({ source: e.source, target: e.target }, baseGraph);
        const baseStyle = e.selected ? selectedEdgeStyle : (isUnbuilt ? unbuiltEdgeStyle : defaultEdgeStyle);
        const nextStyle = applyEdgeShapeToStyle(baseStyle, shape);
        return {
          ...e,
          style: nextStyle,
          markerEnd: makeArrowForStyle(nextStyle),
          data: { ...(e.data || {}), shape },
        };
      });
    });
  }, [setEdges, baseGraph, resolveEdgeShape, applyEdgeShapeToStyle]);

  // Process graph data and create ReactFlow nodes/edges (with auto tree layout for missing positions)
  useEffect(() => {
    const rebuild = async () => {
      console.log('🔄 Graph rebuild triggered:', { hasGraph: !!graph, hasBaseGraph: !!baseGraph, loading });

      // Skip rebuild if optimistic operations are in progress to prevent overriding local changes
      if (optimisticOperationsActive) {
        console.log('⏭️ Skipping graph rebuild due to active optimistic operations');
        return;
      }

      // Wait for both graphs to be loaded and not loading
      if (!graphsLoaded || !graph || !graph.nodes || loading) {
        console.log('⏳ Waiting for graphs to load...', { graphsLoaded, graph: !!graph, loading });
        setNodes([]);
        setEdges([]);
        return;
      }

      // Both graphs are loaded together synchronously
      console.log('✅ Rebuilding graph with data:', { nodes: graph.nodes.length, baseGraph: !!baseGraph });

      // Check if only properties changed (more efficient update)
      const currentStructure = JSON.stringify({
        nodes: graph.nodes.map(n => ({ id: n.id, title: n.title, prompt: n.prompt, position: n.position })),
        edges: graph.edges || []
      });

      const isPropertyOnlyChange = prevGraphStructureRef.current === currentStructure && latestNodesRef.current.length > 0;

      if (isPropertyOnlyChange) {
        // Only properties or baseGraph changed - update existing nodes/edges without full rebuild
        console.log('🔄 Updating node data and edge styles without full rebuild');

        // Update node payloads to reflect latest graph node data AND new baseGraph reference
        setNodes(currentNodes =>
          currentNodes.map(node => {
            const graphNode = graph.nodes.find(n => n.id === node.id);
            if (graphNode) {
              const shouldBeSelected = (selectedNodeIds && selectedNodeIds.length > 0)
                ? selectedNodeIds.includes(node.id)
                : selectedNodeId === node.id;

              return {
                ...node,
                selected: shouldBeSelected,
                data: {
                  ...node.data,
                  node: graphNode,
                  properties: graphNode.properties || [],
                  baseGraph: baseGraph, // ensure CustomNode computes state against latest base graph
                  graph: graph
                }
              };
            }
            return node;
          })
        );

        // Also refresh edge styling (built/unbuilt) against latest baseGraph
        setEdges(currentEdges =>
          currentEdges.map(e => {
            const graphEdge = (graph?.edges || []).find((edge: any) => edge.id === e.id || (`${edge.source}-${edge.target}` === e.id));
            const shape = resolveEdgeShape(graphEdge || e);
            const isUnbuilt = isEdgeUnbuilt({ source: e.source, target: e.target }, baseGraph);
            const baseStyle = e.selected ? selectedEdgeStyle : (isUnbuilt ? unbuiltEdgeStyle : defaultEdgeStyle);
            const nextStyle = applyEdgeShapeToStyle(baseStyle, shape);
            return {
              ...e,
              style: nextStyle,
              markerEnd: makeArrowForStyle(nextStyle),
              data: { ...(e.data || {}), shape },
            } as Edge;
          })
        );

        return;
      }

      // Full structure changed - proceed with full rebuild
      prevGraphStructureRef.current = currentStructure;

      // Collect positions from database if present
      let nodePositions = new Map<string, { x: number; y: number }>();
      const nodesMissingPos: string[] = [];

      graph.nodes.forEach(node => {
        if (node.position) {
          nodePositions.set(node.id, { x: node.position.x, y: node.position.y });
        } else {
          nodesMissingPos.push(node.id);
        }
      });

      // If some nodes are missing positions, compute a tree layout for them using ELK
      if (nodesMissingPos.length > 0) {
        try {
          const elk = new ELK();
          const elkNodes = graph.nodes.map(n => ({ id: n.id, width: 260, height: 160 }));
          const seen = new Set<string>();
          const elkEdges: { id: string; sources: string[]; targets: string[] }[] = [];
          // From explicit edges
          if (Array.isArray((graph as any).edges)) {
            (graph as any).edges.forEach((e: any, i: number) => {
              const id = `${e.source}-${e.target}`;
              if (!seen.has(id)) {
                elkEdges.push({ id: `e-${i}-${id}`, sources: [e.source], targets: [e.target] });
                seen.add(id);
              }
            });
          }

          const elkGraph = {
            id: 'root',
            layoutOptions: {
              'elk.algorithm': 'layered',
              'elk.direction': 'DOWN',
              'elk.layered.spacing.nodeNodeBetweenLayers': '100',
              'elk.spacing.nodeNode': '80',
            },
            children: elkNodes,
            edges: elkEdges,
          } as any;

          const layout = await elk.layout(elkGraph);
          if (Array.isArray(layout.children)) {
            layout.children.forEach((c: any) => {
              if (typeof c.x === 'number' && typeof c.y === 'number') {
                // Only assign auto-layout positions for nodes that lacked one
                if (!nodePositions.has(c.id)) {
                  nodePositions.set(c.id, { x: Math.round(c.x), y: Math.round(c.y) });
                }
              }
            });
          }
        } catch (e) {
          console.warn('⚠️ ELK layout failed, falling back to simple grid:', e);
          // Simple fallback: place missing nodes in a grid below existing ones
          let col = 0, row = 0;
          const gapX = 320, gapY = 220;
          nodesMissingPos.forEach((id) => {
            nodePositions.set(id, { x: col * gapX, y: 400 + row * gapY });
            col++;
            if (col >= 4) { col = 0; row++; }
          });
        }
      }

      // Current positions map from latest nodes to preserve positions while dragging
      const currentPositions = new Map<string, { x: number; y: number }>();
      for (const n of latestNodesRef.current) currentPositions.set(n.id, n.position as any);

      // Sort nodes so comment nodes appear behind regular nodes (comments first in DOM)
      const sortedNodes = [...graph.nodes].sort((a, b) => {
        const aIsComment = (a as any).shape === 'comment';
        const bIsComment = (b as any).shape === 'comment';
        if (aIsComment && !bIsComment) return -1; // comments first
        if (!aIsComment && bIsComment) return 1;  // regular nodes after
        return 0; // maintain original order for same types
      });

      // Convert graph nodes to ReactFlow nodes (preserve position if dragging)
      const reactFlowNodes: Node[] = sortedNodes.map((node) => {
        const isDragging = draggingNodeIdsRef.current.has(node.id);
        const position = isDragging
          ? (currentPositions.get(node.id) || nodePositions.get(node.id) || { x: 0, y: 0 })
          : (nodePositions.get(node.id) || { x: 0, y: 0 });

        const backgroundColor = node.properties?.find(p => p.id === 'background-color')?.value;
        // Extract width and height from properties for ReactFlow node
        const widthProp = node.properties?.find(p => p.id === 'width');
        const heightProp = node.properties?.find(p => p.id === 'height');
        const nodeWidth = widthProp?.value;
        const nodeHeight = heightProp?.value;

        // Create ReactFlow node with styling
        const rfNode: any = {
          id: node.id,
          position,
          data: {
            label: node.title,
            node: node,
            properties: node.properties || [],
            baseGraph: baseGraph,
            graph: graph,
            updateNode: updateNode
          },
          type: 'custom',
          selected: (selectedNodeIds && selectedNodeIds.length > 0) ? selectedNodeIds.includes(node.id) : selectedNodeId === node.id,
        };

        // Set width and height on ReactFlow node if available (for resizable nodes)
        if (nodeWidth) rfNode.width = nodeWidth;
        if (nodeHeight) rfNode.height = nodeHeight;

        return rfNode;
      });

      // Create edges from graph data
      const reactFlowEdges: Edge[] = [];
      // Deduplicate edges regardless of direction (A-B equals B-A),
      // but keep the original orientation and handle anchors of the first occurrence.
      const addedSymmetric = new Set<string>();

      if ((graph as any).edges && (graph as any).edges.length > 0) {
        const previouslySelectedEdges = new Set(
          (latestEdgesRef.current || [])
            .filter((e) => e.selected)
            .map((e) => e.id)
        );
        // Build a quick position map for fallback handle inference
        const posMap = new Map<string, { x: number; y: number }>();
        (reactFlowNodes || []).forEach((n) => posMap.set(n.id, { x: n.position.x, y: n.position.y }));

        (graph as any).edges.forEach((edge: any) => {
          const src = String(edge.source);
          const tgt = String(edge.target);
          const symKey = [src, tgt].sort().join('~');
          if (!addedSymmetric.has(symKey)) {
            // Infer handle anchors if missing, based on node relative positions (one-time for legacy edges)
            let sourceHandle = (edge as any).sourceHandle as string | undefined;
            let targetHandle = (edge as any).targetHandle as string | undefined;
            if (!sourceHandle || !targetHandle) {
              const sp = posMap.get(src);
              const tp = posMap.get(tgt);
              if (sp && tp) {
                const dx = tp.x - sp.x;
                const dy = tp.y - sp.y;
                if (!sourceHandle) {
                  if (Math.abs(dx) >= Math.abs(dy)) {
                    sourceHandle = dx >= 0 ? 'right' : 'left';
                  } else {
                    sourceHandle = dy >= 0 ? 'bottom' : 'top';
                  }
                }
                if (!targetHandle) {
                  if (Math.abs(dx) >= Math.abs(dy)) {
                    targetHandle = dx >= 0 ? 'left' : 'right';
                  } else {
                    targetHandle = dy >= 0 ? 'top' : 'bottom';
                  }
                }
              }
            }
              
          // Check if edge is unbuilt
          const isUnbuilt = isEdgeUnbuilt({ source: edge.source, target: edge.target }, baseGraph);
          const shape = resolveEdgeShape(edge);

          // Check if either connected node is a comment to set edge z-index
          const sourceNode = sortedNodes.find(n => n.id === edge.source);
          const targetNode = sortedNodes.find(n => n.id === edge.target);
          const connectsToComment = (sourceNode as any)?.shape === 'comment' || (targetNode as any)?.shape === 'comment';

          const baseStyle = previouslySelectedEdges.has(edge.id)
            ? selectedEdgeStyle
            : (isUnbuilt ? unbuiltEdgeStyle : defaultEdgeStyle);
          const style = applyEdgeShapeToStyle(baseStyle, shape);

          reactFlowEdges.push({
            id: edge.id,
            source: src,
            target: tgt,
            sourceHandle,
            targetHandle,
            type: 'default',
            style,
            markerEnd: makeArrowForStyle(style),
            interactionWidth: 24,
            selected: previouslySelectedEdges.has(edge.id),
            zIndex: connectsToComment ? -1 : 1,
            data: { shape },
          });
          addedSymmetric.add(symKey);
          }
        });
      }

      // All edges are now handled by the graph.edges array above

      // Create visual edges from graph data

      setNodes(reactFlowNodes);
      setEdges(reactFlowEdges);

      // Select root node by default only once on initial load if nothing is selected
      // Avoid auto-selecting again after user clears the selection
      // if (!selectedNodeId && (!selectedNodeIds || selectedNodeIds.length === 0) && reactFlowNodes.length > 0 && !hasAutoSelectedRef.current) {
      //   const root = reactFlowNodes[0];
      //   setSelectedNode(root.id, graph.nodes.find(n => n.id === root.id) as any);
      //   hasAutoSelectedRef.current = true;
      // }
    };
    rebuild();
  }, [graphsLoaded, graph, baseGraph, setNodes, setEdges, selectedNodeId, selectedNodeIds, optimisticOperationsActive]);

  // Update node selection without re-rendering the whole graph
  // const hasAutoSelectedRef = useRef(false);
  // useEffect(() => {
  //   setNodes((nds) =>
  //     nds.map((node) => ({
  //       ...node,
  //       selected: (selectedNodeIds && selectedNodeIds.length > 0) ? selectedNodeIds.includes(node.id) : selectedNodeId === node.id,
  //     }))
  //   );
  // }, [selectedNodeId, selectedNodeIds, setNodes]);

  // No realtime broadcast integration; positions update via API/SSE refresh

  // Helper function to infer handle positions based on node positions
  const inferHandles = (sourceId: string, targetId: string, nodes: Node[]) => {
    const sourceNode = nodes.find(n => n.id === sourceId);
    const targetNode = nodes.find(n => n.id === targetId);
    if (!sourceNode || !targetNode) return { sourceHandle: undefined, targetHandle: undefined };

    const sp = sourceNode.position;
    const tp = targetNode.position;
    const dx = tp.x - sp.x;
    const dy = tp.y - sp.y;

    let sourceHandle: string;
    let targetHandle: string;

    if (Math.abs(dx) >= Math.abs(dy)) {
      sourceHandle = dx >= 0 ? 'right' : 'left';
      targetHandle = dx >= 0 ? 'left' : 'right';
    } else {
      sourceHandle = dy >= 0 ? 'bottom' : 'top';
      targetHandle = dy >= 0 ? 'top' : 'bottom';
    }

    return { sourceHandle, targetHandle };
  };

  const onConnect = useCallback(async (params: Connection) => {
    // Infer handles based on node positions if not provided
    const { sourceHandle: inferredSourceHandle, targetHandle: inferredTargetHandle } = inferHandles(
      params.source!,
      params.target!,
      nodes
    );

    // Store the new edge for potential rollback
    const shape: EdgeShape = DEFAULT_EDGE_SHAPE;
    const styledUnbuilt = applyEdgeShapeToStyle(unbuiltEdgeStyle, shape);

    const newEdge = {
      id: `${params.source}-${params.target}`,
      source: params.source!,
      target: params.target!,
      sourceHandle: params.sourceHandle || inferredSourceHandle,
      targetHandle: params.targetHandle || inferredTargetHandle,
      type: 'default' as const,
      style: styledUnbuilt,
      markerEnd: makeArrowForStyle(styledUnbuilt),
      interactionWidth: 24,
      selected: false,
      data: { shape },
    };

    // Generate unique operation ID for tracking optimistic state
    const operationId = `connect-${Date.now()}-${Math.random()}`;

    try {
      // Mark optimistic operation as in progress
      setOptimisticOperationsActive(true);

    // Prevent duplicates (either direction)
    const existsLocally = (latestEdgesRef.current || []).some(e =>
      (e.source === newEdge.source && e.target === newEdge.target) ||
      (e.source === newEdge.target && e.target === newEdge.source)
    );
    if (existsLocally || newEdge.source === newEdge.target) {
      setOptimisticOperationsActive(false);
      return;
    }

    // First add the edge to local ReactFlow state for immediate feedback with correct styling
    const customEdge: Edge = {
      id: newEdge.id,
      source: newEdge.source,
      target: newEdge.target,
      sourceHandle: newEdge.sourceHandle,
      targetHandle: newEdge.targetHandle,
      type: 'default',
      style: newEdge.style,
      markerEnd: newEdge.markerEnd,
      interactionWidth: newEdge.interactionWidth,
      selected: false,
      data: { shape },
    };
    setEdges((eds) => {
      if (eds.some(e => (e.source === customEdge.source && e.target === customEdge.target) || (e.source === customEdge.target && e.target === customEdge.source))) {
        return eds;
      }
      return [...eds, customEdge];
    });

      console.log('🔗 Optimistically connected nodes:', params.source, '->', params.target);

      // Then persist to the graph API
      const origin = typeof window !== 'undefined' ? window.location.origin : 'http://localhost:3000';
      const url = `${origin}/api/graph-api?graphType=current`;

      // Get current graph data (accept both XML and JSON)
      const data = await fetch(url, {
        headers: {
          'Accept': 'application/xml, application/json',
          'Content-Type': 'application/json'
        }
      });

      let currentGraph;
      const contentType = (data.headers.get('content-type') || '').toLowerCase();

      if (contentType.includes('xml')) {
        const xml = await data.text();
        currentGraph = xmlToGraph(xml);
      } else {
        const graphData = await data.json();
        currentGraph = graphData.graph || graphData;
      }

      // Create new edge for server
      const serverEdge = {
        id: `${params.source}-${params.target}`,
        source: params.source,
        target: params.target,
        role: 'links-to',
        sourceHandle: newEdge.sourceHandle,
        targetHandle: newEdge.targetHandle,
        shape,
      };

      // Add edge to graph if not existing (either direction)
      const updatedEdges = [...(currentGraph.edges || [])];
      const existsOnServer = updatedEdges.some((e: any) =>
        (e.source === serverEdge.source && e.target === serverEdge.target) ||
        (e.source === serverEdge.target && e.target === serverEdge.source)
      );
      if (!existsOnServer) {
        updatedEdges.push(serverEdge);
      }

      // Create new graph object to ensure proper reactivity
      const updatedGraph = {
        ...currentGraph,
        edges: updatedEdges
      };

      // Persist to API
      await fetch(url, {
        method: 'PUT',
        headers: {
          'Content-Type': 'application/xml; charset=utf-8',
          'Accept-Charset': 'utf-8'
        },
        body: graphToXml(updatedGraph)
      });

      console.log('✅ Successfully persisted connection to server');

      // Clear optimistic flag before updating store to allow graph rebuild
      setOptimisticOperationsActive(false);

      // Update local store graph to match server snapshot
      useProjectStore.setState({ graph: updatedGraph });

      // Suppress SSE briefly to avoid stale snapshot race
      suppressSSE?.(2000);
    } catch (error) {
      console.error('❌ Failed to create connection:', error);
      // Remove the edge from local state if persistence failed
      setEdges((eds) => eds.filter(e => !(e.source === params.source && e.target === params.target)));

      // Clear optimistic operation flag on error (after rollback)
      setOptimisticOperationsActive(false);
    }
  }, [setEdges, setOptimisticOperationsActive, nodes, suppressSSE, unbuiltEdgeStyle]);

  // Throttle position broadcasts to prevent spam
  const lastPositionBroadcast = useRef<{ [nodeId: string]: number }>({});
  const POSITION_BROADCAST_THROTTLE = 50; // Broadcast every 50ms max for smooth real-time

  // Handle continuous node position changes during drag
  const onNodeDragStart = useCallback((event: any, node: Node) => {
    const graphNode = node.data?.node as GraphNode;
    if (!graphNode) return;
    // Mark all currently selected nodes as dragging to preserve their live positions
    const selectedIds = (latestNodesRef.current || [])
      .filter((n) => n.selected)
      .map((n) => n.id);
    if (selectedIds.length > 0) {
      for (const id of selectedIds) draggingNodeIdsRef.current.add(id);
    } else {
      draggingNodeIdsRef.current.add(graphNode.id);
    }
  }, []);

  const onNodeDrag = useCallback((event: any, node: Node) => {
    // No-op for realtime broadcast; final position persisted on drag stop
    try {
      const graphNode = node.data?.node as GraphNode;
      if (!graphNode) return;
      const now = Date.now();
      const lastBroadcast = lastPositionBroadcast.current[graphNode.id] || 0;
      if (now - lastBroadcast >= POSITION_BROADCAST_THROTTLE) {
        lastPositionBroadcast.current[graphNode.id] = now;
      }
    } catch {}
  }, []);

  // Handle final node position changes (drag stop) - ensure final persistence
  const onNodeDragStop = useCallback(async (event: any, node: Node) => {
    try {
      const graphNode = node.data?.node as GraphNode;
      if (!graphNode) return;

      // Determine which nodes to persist: all currently selected, or the dragged node as a fallback
      const selectedIds = (latestNodesRef.current || [])
        .filter((n) => n.selected)
        .map((n) => n.id);
      const idsToPersist = selectedIds.length > 0 ? selectedIds : [graphNode.id];

      // Persist positions for all affected nodes based on their current ReactFlow positions
      for (const id of idsToPersist) {
        const rfNode = latestNodesRef.current.find((n) => n.id === id);
        if (!rfNode) continue;
        try {
          await updateNode(id, {
            position: { x: rfNode.position.x, y: rfNode.position.y, z: 0 },
          });
        } catch (e) {
          console.warn(`⚠️ Final position update failed for ${id}:`, e);
        }
      }
    } catch (error) {
      console.error('Error saving final node position(s):', error);
    }
    // Release drag locks for all selected nodes (or the primary as fallback)
    const selectedIds = (latestNodesRef.current || [])
      .filter((n) => n.selected)
      .map((n) => n.id);
    const idsToClear = selectedIds.length > 0 ? selectedIds : [node.id];
    for (const id of idsToClear) draggingNodeIdsRef.current.delete(id);

    // Rebuild helper lines spatial index after drag
    rebuildIndex(nodes);
  }, [updateNode, rebuildIndex, nodes]);

  // Handle background mouse down for node creation
  const onPaneMouseDown = useCallback((event: ReactMouseEvent) => {
    // Only start selection on left mouse button
    if (event.button !== 0) return;
    // Ignore clicks that originate from nodes, edges, or handles
    const target = event.target as HTMLElement;
    if (target.closest('.react-flow__node') || target.closest('.react-flow__edge') || target.closest('.react-flow__handle')) return;

    if (currentTool === 'add-node') {
      // Convert screen coordinates to flow coordinates
      const flowPosition = reactFlow.screenToFlowPosition({ x: event.clientX, y: event.clientY });
      // Center the node at mouse position (node size is 260x160)
      const centeredPosition = {
        x: flowPosition.x - 130, // Half of node width (260/2)
        y: flowPosition.y - 80   // Half of node height (160/2)
      };
      createNewNode(centeredPosition);
      event.preventDefault();
      return;
    }

    if (currentTool === 'comment') {
      // Start comment creation drag
      const flowPosition = reactFlow.screenToFlowPosition({ x: event.clientX, y: event.clientY });
      setCommentDragStart(flowPosition);
      setCommentDragEnd(flowPosition);
      setIsCreatingComment(true);
      event.preventDefault();
      return;
    }

    event.preventDefault();
  }, [currentTool, reactFlow, createNewNode]);

  // Handle mouse move for comment drag selection
  const onPaneMouseMove = useCallback((event: ReactMouseEvent) => {
    if (isCreatingComment && commentDragStart) {
      const flowPosition = reactFlow.screenToFlowPosition({ x: event.clientX, y: event.clientY });
      setCommentDragEnd(flowPosition);
    }
  }, [isCreatingComment, commentDragStart, reactFlow]);

  // Handle mouse up for comment creation
  const onPaneMouseUp = useCallback(async (event: ReactMouseEvent) => {
    if (isCreatingComment && commentDragStart && commentDragEnd) {
      // Calculate the bounds of the comment
      const minX = Math.min(commentDragStart.x, commentDragEnd.x);
      const maxX = Math.max(commentDragStart.x, commentDragEnd.x);
      const minY = Math.min(commentDragStart.y, commentDragEnd.y);
      const maxY = Math.max(commentDragStart.y, commentDragEnd.y);

      const width = Math.max(maxX - minX, 400); // Minimum width
      const height = Math.max(maxY - minY, 250); // Minimum height

      // Create the comment node
      await createCommentNode({ x: minX, y: minY }, { width, height });

      // Reset drag state
      setIsCreatingComment(false);
      setCommentDragStart(null);
      setCommentDragEnd(null);
    }
  }, [isCreatingComment, commentDragStart, commentDragEnd, reactFlow, createCommentNode]);

  // Node types for ReactFlow
  const nodeTypes = {
    custom: CustomNode,
  };

  if (loading) {
    return null;
  }

  if (error) {
    return (
      <div style={{ 
        display: 'flex', 
        flexDirection: 'column',
        justifyContent: 'center', 
        alignItems: 'center', 
        height: '100%',
        fontSize: '16px',
        color: '#ff4d4f',
        gap: '16px'
      }}>
        <div>⚠️ {error}</div>
        <button
          onClick={refreshGraph}
          style={{
            padding: '8px 16px',
            background: '#3b82f6',
            color: 'white',
            border: 'none',
            borderRadius: '6px',
            cursor: 'pointer',
            fontSize: '14px'
          }}
        >
          Retry Connection
        </button>
      </div>
    );
  }


    return (
    <div
      id="graph-view-container"
      style={{ width: '100%', height: '100%', display: 'flex', justifyContent: 'center', position: 'relative' }}
    >
      <ReactFlow
        nodes={nodes}
        edges={edges}
        onNodesChange={onNodesChange}
        onEdgesChange={onEdgesChangeWithStyle}
        onConnect={onConnect}
        onNodeClick={onNodeClick}
        onEdgeClick={onEdgeClick}
        onNodeDragStart={onNodeDragStart}
        onNodeDrag={onNodeDrag}
        onNodeDragStop={onNodeDragStop}
        nodeTypes={nodeTypes}
        attributionPosition="bottom-left"
        minZoom={0.1}
        maxZoom={2}
        connectionMode={ConnectionMode.Loose}
        edgesFocusable={true}
        /* Miro-like trackpad behavior: two-finger pan, pinch to zoom */
        panOnScroll={true}
        panOnScrollMode={PanOnScrollMode.Free}
        zoomOnScroll={false}
        zoomOnPinch={true}
        /* Dynamic pan behavior based on tool mode */
        panOnDrag={currentTool === 'pan' ? [0, 2] : [2]} // Left mouse pan in pan mode, right mouse always pans
        selectionOnDrag={currentTool === 'select'}
        onMouseDown={onPaneMouseDown}
        onMouseMove={onPaneMouseMove}
        onMouseUp={onPaneMouseUp}
        colorMode="dark"
        nodesDraggable={true}
        nodesConnectable={currentTool === 'select'}
        elementsSelectable={true}
        deleteKeyCode={[]}
      >
        <MiniMap nodeComponent={MinimapNode} />
        <Controls />
        <Background color="#374151" gap={20} />
        <HelperLines />
      </ReactFlow>

      {/* Focus overlay: fade everything except all found nodes (when search is open) */}
      {focusRects.length > 0 && (
        <div style={{ position: 'absolute', inset: 0, pointerEvents: 'none', zIndex: 900 }}>
          <svg width="100%" height="100%" style={{ position: 'absolute', inset: 0 }}>
            <defs>
              <mask id="graph-focus-holes-mask">
                {/* Start fully visible (white), then punch holes (black) where found nodes are */}
                <rect x="0" y="0" width="100%" height="100%" fill="white" />
                <g transform={`translate(${viewport.x} ${viewport.y}) scale(${viewport.zoom})`}>
                  {focusRects.map((r, i) => (
                    <rect
                      key={i}
                      x={r.left}
                      y={r.top}
                      width={r.width}
                      height={r.height}
                      rx={0}
                      ry={0}
                      fill="black"
                    />
                  ))}
                </g>
              </mask>
            </defs>
            {/* Overlay rectangle uses the mask so holes are transparent */}
            <rect x="0" y="0" width="100%" height="100%" fill="rgba(255,255,255,0.55)" mask="url(#graph-focus-holes-mask)" />
          </svg>
        </div>
      )}

      {/* Comment drag selection overlay */}
      {isCreatingComment && commentDragStart && commentDragEnd && (
        <div style={{ position: 'absolute', inset: 0, pointerEvents: 'none', zIndex: 950 }}>
          <svg width="100%" height="100%" style={{ position: 'absolute', inset: 0 }}>
            <g transform={`translate(${viewport.x} ${viewport.y}) scale(${viewport.zoom})`}>
              <rect
                x={Math.min(commentDragStart.x, commentDragEnd.x)}
                y={Math.min(commentDragStart.y, commentDragEnd.y)}
                width={Math.abs(commentDragEnd.x - commentDragStart.x)}
                height={Math.abs(commentDragEnd.y - commentDragStart.y)}
                fill="rgba(59, 130, 246, 0.1)"
                stroke="#3b82f6"
                strokeWidth="2"
                strokeDasharray="5,5"
                rx="4"
              />
            </g>
          </svg>
        </div>
      )}

      {/* Tool Buttons - Left Side */}
      <div style={{
        position: 'absolute',
        left: '12px',
        top: '50%',
        transform: 'translateY(-50%)',
        display: 'flex',
        flexDirection: 'column',
        gap: '8px',
        zIndex: 1000,
      }}>
        {/* Select Tool */}
        <Button
          onClick={() => setCurrentTool('select')}
          variant={currentTool === 'select' ? 'default' : 'outline'}
          size="sm"
          className={`${currentTool === 'select'
            ? 'bg-blue-600 text-white border-blue-600 hover:bg-blue-700'
            : 'bg-zinc-800 text-zinc-400 border-0 hover:bg-zinc-700 hover:text-zinc-300'
          }`}
          style={{ width: '32px', height: '32px', padding: '0' }}
          title="Select Tool - Click to select nodes/edges, drag to select multiple, drag from node handles to create connections, press Delete to remove selected items"
        >
          <SquareDashed className="w-4 h-4" />
        </Button>

        {/* Pan Tool */}
        <Button
          onClick={() => setCurrentTool('pan')}
          variant={currentTool === 'pan' ? 'default' : 'outline'}
          size="sm"
          className={`${currentTool === 'pan'
            ? 'bg-blue-600 text-white border-blue-600 hover:bg-blue-700'
            : 'bg-zinc-800 text-zinc-400 border-0 hover:bg-zinc-700 hover:text-zinc-300'
          }`}
          style={{ width: '32px', height: '32px', padding: '0' }}
          title="Pan Tool - Click and drag to pan the view, right-click always pans"
        >
          <Hand className="w-4 h-4" />
        </Button>

        {/* Add Node Tool */}
        <Button
          onClick={() => setCurrentTool('add-node')}
          variant={currentTool === 'add-node' ? 'default' : 'outline'}
          size="sm"
          className={`${currentTool === 'add-node'
            ? 'bg-blue-600 text-white border-blue-600 hover:bg-blue-700'
            : 'bg-zinc-800 text-zinc-400 border-0 hover:bg-zinc-700 hover:text-zinc-300'
          }`}
          style={{ width: '32px', height: '32px', padding: '0' }}
          title="Add Node Tool - Click anywhere on the canvas to create a new node"
        >
          <File className="w-4 h-4" />
        </Button>

        {/* Comment Tool */}
        <Button
          onClick={() => setCurrentTool('comment')}
          variant={currentTool === 'comment' ? 'default' : 'outline'}
          size="sm"
          className={`${currentTool === 'comment'
            ? 'bg-blue-600 text-white border-blue-600 hover:bg-blue-700'
            : 'bg-zinc-800 text-zinc-400 border-0 hover:bg-zinc-700 hover:text-zinc-300'
          }`}
          style={{ width: '32px', height: '32px', padding: '0' }}
          title="Comment Tool - Click and drag to create a comment box that can group nodes"
        >
          <MessageSquare className="w-4 h-4" />
        </Button>
      </div>

      {/* Action Buttons - Right Side */}
      <div style={{
        position: 'absolute',
        top: '12px',
        right: '12px',
        display: 'flex',
        flexDirection: 'column',
        gap: '8px',
        zIndex: 1000,
      }}>
        {/* Auto Layout Button */}
        <Button
          onClick={autoLayout}
          disabled={isAutoLayouting || !graph}
          variant="outline"
          size="sm"
          className={`bg-zinc-800 text-zinc-400 border-0 hover:bg-zinc-700 hover:text-zinc-300 ${
            isAutoLayouting ? 'cursor-not-allowed opacity-75' : ''
          }`}
          title={isAutoLayouting ? 'Laying out graph...' : 'Auto-arrange nodes for a clean layout'}
        >
          {isAutoLayouting ? (
            <>
              <Loader2 className="w-4 h-4 animate-spin mr-2" />
              Auto Layout...
            </>
          ) : (
            <>
              <Wand2 className="w-4 h-4 mr-2" />
              Auto Layout
            </>
          )}
        </Button>
        {/* Build Entire Graph Button */}
        <Button
          onClick={buildEntireGraph}
          disabled={isBuildingGraph || !graph}
          variant="outline"
          size="sm"
          className={`bg-zinc-800 text-zinc-400 border-0 hover:bg-zinc-700 hover:text-zinc-300 ${
            isBuildingGraph ? 'cursor-not-allowed opacity-75' : ''
          }`}
          title={isBuildingGraph ? "Building graph..." : "Build entire graph with current changes"}
        >
          {isBuildingGraph ? (
            <>
              <Loader2 className="w-4 h-4 animate-spin mr-2" />
              Building Graph...
            </>
          ) : (
            <>
              <Play className="w-4 h-4 mr-2" />
              Build Graph
            </>
          )}
        </Button>
        {/* Open Layers Sidebar button (shown only when sidebar is closed) */}
        {!layersSidebarOpen && (
          <Button
            onClick={() => {
              try { window.dispatchEvent(new CustomEvent('manta:open-layers')); } catch {}
              setLayersSidebarOpen(true);
            }}
            variant="outline"
            size="sm"
            className="bg-zinc-800 text-zinc-400 border-0 hover:bg-zinc-700 hover:text-zinc-300"
            title="Open Layers Sidebar"
          >
            <LayersIcon className="w-4 h-4 mr-2" />
            Layers
          </Button>
        )}
        
        {/* Rebuild Full Graph Button */}
        {/* <Button
          onClick={rebuildFullGraph}
          disabled={isRebuilding}
          variant="outline"
          size="sm"
          className="bg-zinc-800 text-zinc-400 border-0 hover:bg-zinc-700 hover:text-zinc-300"
          title={isRebuilding ? "Rebuilding graph..." : "Rebuild entire graph and generate code for all nodes"}
        >
          <RotateCcw className={`w-4 h-4 ${isRebuilding ? 'animate-spin' : ''}`} />
          {isRebuilding ? 'Rebuilding...' : 'Rebuild Full Graph'}
        </Button> */}
        
        {/* Delete Graph Button */}
        {/* <Button
          onClick={deleteGraph}
          variant="outline"
          size="sm"
          className="bg-zinc-800 text-red-400 border-0 hover:bg-red-900/20 hover:text-red-300"
          title="Delete graph"
        >
          <Trash2 className="w-4 h-4" />
          Delete Graph
        </Button> */}
      </div>
    </div>
  );
}

function GraphView() {
  return (
    <ReactFlowProvider>
      <GraphCanvas />
    </ReactFlowProvider>
  );
}

export default GraphView;<|MERGE_RESOLUTION|>--- conflicted
+++ resolved
@@ -356,7 +356,7 @@
           }}
         />
       )}
-<<<<<<< HEAD
+
       {node.metadata?.ghosted && (
         <div
           style={{
@@ -377,10 +377,6 @@
           To be deleted
         </div>
       )}
-      {/* No extra border for search hits; fading overlay handles focus */}
-=======
-
->>>>>>> d07b0930
       {/* State indicators - only show for unbuilt nodes (not comments) */}
       {effectiveState === 'unbuilt' && shape !== 'comment' && (
         <div style={{

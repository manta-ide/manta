import { useCallback, useEffect, useState, useRef, memo } from 'react';
import {
  ReactFlow,
  MiniMap,
  Controls,
  Background,
  useNodesState,
  useEdgesState,
  addEdge,
  Node,
  Edge,
  Connection,
  NodeMouseHandler,
  EdgeMouseHandler,
  Handle,
  Position,
  useViewport,
  ColorMode,
  PanOnScrollMode,
  useReactFlow,
  ReactFlowProvider,
} from '@xyflow/react';

import '@xyflow/react/dist/style.css';
import { useProjectStore } from '@/lib/store';
import ELK from 'elkjs';
import { GraphNode, Graph } from '@/app/api/lib/schemas';
import { graphToXml, xmlToGraph } from '@/app/api/lib/schemas';
import { Button } from '@/components/ui/button';
import { Play, RotateCcw, Trash2, Folder, Settings, StickyNote, Hand, SquareDashed, Loader2 } from 'lucide-react';


// Custom node component
const CustomNode = memo(function CustomNode({ data, selected }: { data: any; selected: boolean }) {
  const node = data.node as GraphNode;
  const baseGraph = data.baseGraph;
  const { zoom } = useViewport();

  // Helper function to get children from edges
  const getNodeChildren = (nodeId: string) => {
    const graph = data.graph;
    if (!graph?.edges) return [];
    return graph.edges
      .filter((edge: any) => edge.source === nodeId)
      .map((edge: any) => graph.nodes.find((n: any) => n.id === edge.target))
      .filter(Boolean);
  };

  // Show simplified view when zoomed out
  const isZoomedOut = zoom < 0.8;
  // Calculate handle size based on zoom level
  const handleSize = isZoomedOut ? (selected ? '24px' : '20px') : (selected ? '16px' : '12px');
  // Calculate indicator dot size based on zoom level
  const indicatorSize = isZoomedOut ? '16px' : '12px';

  // Derive effective visual state based on base graph comparison
  const effectiveState = (() => {
    console.log(`🎯 Computing state for node ${node.id} (${node.title})`);

    if (!baseGraph) {
      console.log(`   ❌ No base graph available`);
      return 'unbuilt'; // No base graph, consider unbuilt
    }

    const baseNode = baseGraph.nodes.find((n: any) => n.id === node.id);
    if (!baseNode) {
      console.log(`   ❌ No matching base node found`);
      return 'unbuilt'; // New node, consider unbuilt
    }

    // Compare only title and prompt (not properties)
    const titleSame = node.title === baseNode.title;
    const promptSame = node.prompt === baseNode.prompt;

    console.log(`   📊 Comparisons: title=${titleSame}, prompt=${promptSame}`);

    const isSame = titleSame && promptSame;
    const result = isSame ? 'built' : 'unbuilt';
    console.log(`   ✅ Result: ${result}`);

    return result;
  })();

  // Determine styling based on node state (built/unbuilt)
  const getNodeStyles = () => {
    const borderWidth = isZoomedOut ? '3px' : '0px';

    switch (effectiveState) {
      case 'built':
      case 'unbuilt': // Unbuilt nodes look the same as built nodes visually
        return {
          background: selected ? '#f8fafc' : '#ffffff',
          border: selected ? `${borderWidth} solid #2563eb` : '1px solid #e5e7eb',
          boxShadow: selected
            ? '0 0 0 2px #2563eb'
            : '0 1px 3px 0 rgba(0, 0, 0, 0.1), 0 1px 2px 0 rgba(0, 0, 0, 0.06)',
          borderRadius: '8px',
        };

      default: // Any other state - treat as unbuilt
        return {
          background: selected ? '#f8fafc' : '#ffffff',
          border: selected ? `${borderWidth} solid #2563eb` : '1px solid #e5e7eb',
          boxShadow: selected
            ? '0 0 0 2px #2563eb'
            : '0 1px 3px 0 rgba(0, 0, 0, 0.1), 0 1px 2px 0 rgba(0, 0, 0, 0.06)',
          borderRadius: '8px',
        };
    }
  };
  
  if (isZoomedOut) {
    const nodeStyles = getNodeStyles();
    return (
      <div
        className={`custom-node-simple ${selected ? 'selected' : ''}`}
        style={{
          ...nodeStyles,
          borderRadius: '8px',
          padding: '20px',
          width: '260px',
          minHeight: '160px',
          position: 'relative',
          fontFamily: 'Inter, sans-serif',
          display: 'flex',
          flexDirection: 'column',
          justifyContent: 'center',
          alignItems: 'center',
        }}
      >
        {/* State indicators - only show for unbuilt nodes */}
        {effectiveState === 'unbuilt' && (
          <div style={{
            position: 'absolute',
            top: '10px',
            right: '10px',
            width: indicatorSize,
            height: indicatorSize,
            borderRadius: '50%',
            background: '#ef4444',
            boxShadow: '0 1px 3px rgba(0, 0, 0, 0.3)',
          }} />
        )}
        {effectiveState === 'unbuilt' && (
          <div style={{
            position: 'absolute',
            top: '10px',
            right: '10px',
            width: indicatorSize,
            height: indicatorSize,
            borderRadius: '50%',
            background: '#ef4444',
            boxShadow: '0 1px 3px rgba(0, 0, 0, 0.3)',
          }} />
        )}
        <style jsx>{`
          @keyframes spin {
            to { transform: rotate(360deg); }
          }
        `}</style>
        
        {/* Large title text */}
        <div
          style={{
            fontSize: '24px',
            fontWeight: '700',
            color: '#1f2937',
            textAlign: 'center',
            lineHeight: '1.2',
            overflow: 'hidden',
            textOverflow: 'ellipsis',
            whiteSpace: 'nowrap',
            maxWidth: '220px',
            marginBottom: '8px',
          }}
          title={node.title}
        >
          {node.title}
        </div>
        
        {/* Simple metadata for zoomed out view */}
        <div style={{
          display: 'flex',
          gap: '16px',
          fontSize: '14px',
          color: '#6b7280',
          fontWeight: '500',
          alignItems: 'center'
        }}>
          {(() => {
            const children = getNodeChildren(node.id);
            return children.length > 0 && (
              <div style={{ display: 'flex', alignItems: 'center', gap: '4px' }}>
                <Folder size={14} />
                <span>{children.length}</span>
              </div>
            );
          })()}
          {node.properties && node.properties.length > 0 && (
            <div style={{ display: 'flex', alignItems: 'center', gap: '4px' }}>
              <Settings size={14} />
              <span>{node.properties.length}</span>
            </div>
          )}
        </div>

        {/* Handles for connections */}
        <Handle
          type="target"
          position={Position.Top}
          style={{
            background: '#ffffff',
            width: handleSize,
            height: handleSize,
            border: '1px solid #9ca3af',
            borderRadius: '50%',
            boxShadow: '0 2px 4px rgba(0, 0, 0, 0.1)',
          }}
        />
        <Handle
          type="source"
          position={Position.Bottom}
          style={{
            background: '#ffffff',
            width: handleSize,
            height: handleSize,
            border: '1px solid #9ca3af',
            borderRadius: '50%',
            boxShadow: '0 2px 4px rgba(0, 0, 0, 0.1)',
          }}
        />
      </div>
    );
  }
  
  // Full detailed view when zoomed in
  const nodeStyles = getNodeStyles();
  return (
    <div
      className={`custom-node ${selected ? 'selected' : ''}`}
      style={{
        ...nodeStyles,
        borderRadius: '8px',
        padding: '20px',
        width: '260px',
        minHeight: '160px',
        position: 'relative',
        fontFamily: 'Inter, sans-serif',
        display: 'flex',
        flexDirection: 'column',
        justifyContent: 'space-between',
      }}
    >
      {/* State indicators - only show for unbuilt nodes */}
      {effectiveState === 'unbuilt' && (
        <div style={{
          position: 'absolute',
          top: '10px',
          right: '10px',
          width: indicatorSize,
          height: indicatorSize,
          borderRadius: '50%',
          background: '#ef4444',
          boxShadow: '0 1px 3px rgba(0, 0, 0, 0.3)',
        }} />
      )}
      <style jsx>{`
        @keyframes spin {
          to { transform: rotate(360deg); }
        }
      `}</style>
      
      {/* Main content area */}
      <div style={{ flex: 1 }}>
        {/* Title */}
        <div
          style={{
            fontSize: '16px',
            fontWeight: '600',
            color: '#1f2937',
            marginBottom: '12px',
            lineHeight: '1.4',
          }}
        >
          {node.title}
        </div>
        
        {/* Prompt preview */}
        <div
          style={{
            fontSize: '13px',
            color: '#6b7280',
            marginBottom: '16px',
            lineHeight: '1.4',
            display: '-webkit-box',
            WebkitLineClamp: 3,
            WebkitBoxOrient: 'vertical',
            overflow: 'hidden',
            textOverflow: 'ellipsis',
            flex: 1,
          }}
          title={node.prompt}
        >
          {node.prompt}
        </div>
      </div>
      
      {/* Bottom metadata section */}
      <div style={{ 
        borderTop: '1px solid #f3f4f6', 
        paddingTop: '12px',
        marginTop: '12px'
      }}>
        {/* Children count */}
        {(() => {
          const children = getNodeChildren(node.id);
          return children.length > 0 && (
            <div
              style={{
                fontSize: '12px',
                color: '#9ca3af',
                display: 'flex',
                alignItems: 'center',
                gap: '6px',
                marginBottom: '6px',
              }}
            >
              <Folder size={12} />
              {children.length} child{children.length !== 1 ? 'ren' : ''}
            </div>
          );
        })()}
        
        {/* Properties count */}
        {node.properties && node.properties.length > 0 && (
          <div
            style={{
              fontSize: '12px',
              color: '#9ca3af',
              display: 'flex',
              alignItems: 'center',
              gap: '6px',
            }}
          >
            <Settings size={12} />
            {node.properties.length} propert{node.properties.length !== 1 ? 'ies' : 'y'}
          </div>
        )}
      </div>

      {/* Handles for connections */}
      <Handle
        type="target"
        position={Position.Top}
        style={{
          background: '#ffffff',
          width: handleSize,
          height: handleSize,
          border: '1px solid #9ca3af',
          borderRadius: '50%',
          boxShadow: '0 2px 4px rgba(0, 0, 0, 0.1)',
        }}
      />
      <Handle
        type="source"
        position={Position.Bottom}
        style={{
          background: '#ffffff',
          width: handleSize,
          height: handleSize,
          border: '1px solid #9ca3af',
          borderRadius: '50%',
          boxShadow: '0 2px 4px rgba(0, 0, 0, 0.1)',
        }}
      />
    </div>
  );
}, (prevProps, nextProps) => {
  // Only re-render if selected state or node data actually changed
  return prevProps.selected === nextProps.selected &&
         prevProps.data?.node?.id === nextProps.data?.node?.id &&
         prevProps.data?.node?.title === nextProps.data?.node?.title &&
         prevProps.data?.node?.prompt === nextProps.data?.node?.prompt &&
         prevProps.data?.node?.state === nextProps.data?.node?.state &&
         JSON.stringify(prevProps.data?.node?.properties) === JSON.stringify(nextProps.data?.node?.properties) &&
         prevProps.data?.baseGraph === nextProps.data?.baseGraph;
});

function GraphCanvas() {
  const [nodes, setNodes, onNodesChange] = useNodesState<Node>([]);
  const [edges, setEdges, onEdgesChange] = useEdgesState<Edge>([]);
  // Track nodes being dragged locally to avoid overwriting their position from incoming graph updates
  const draggingNodeIdsRef = useRef<Set<string>>(new Set());
  const [isRebuilding, setIsRebuilding] = useState(false);

  // Get optimistic operations flag from store to prevent real-time updates during local operations
  const { optimisticOperationsActive, setOptimisticOperationsActive, updateNode } = useProjectStore();
  // Multi-selection lives in the global store so sidebar can reflect it
  const {
    setSelectedNode,
    selectedNodeId,
    selectedNode,
    selectedNodeIds,
    setSelectedNodeIds,
    buildEntireGraph,
    isBuildingGraph,
    baseGraph,
    setBaseGraph,
    loadBaseGraph
  } = useProjectStore();
  // Tool modes: 'select', 'pan', 'add-node'
  const [currentTool, setCurrentTool] = useState<'select' | 'pan' | 'add-node'>('select');
  // Viewport transform for converting flow coords <-> screen coords
  const viewport = useViewport();
  // Use the store for graph data
  const {
    graph,
    graphLoading: loading,
    graphError: error,
    refreshGraph,
    refreshGraphStates,
    reconcileGraphRefresh,
    connectToGraphEvents,
    disconnectFromGraphEvents,
<<<<<<< HEAD
    deleteNode
=======
    deleteNodeFromSupabase,
    loadGraphs
>>>>>>> e3a9c44c
  } = useProjectStore();
  const { suppressSSE } = useProjectStore.getState();

  // Access React Flow instance for programmatic viewport control
  const reactFlow = useReactFlow();
  // Auth removed; define placeholder to avoid TS errors
  const user: any = null;

  // Generate unique node ID
  const generateNodeId = useCallback(() => {
    const timestamp = Date.now();
    const random = Math.floor(Math.random() * 1000);
    return `node-${timestamp}${random}`;
  }, []);

  // Create a new empty node at the specified position
  const createNewNode = useCallback(async (position: { x: number; y: number }) => {
    if (!graph) return;

    const newNodeId = generateNodeId();
    const newNode: GraphNode = {
      id: newNodeId,
      title: 'New Node',
      prompt: '',
      position: { x: position.x, y: position.y, z: 0 }
    };

    try {
      // Mark optimistic operation as in progress
      setOptimisticOperationsActive(true);

      // Set selection immediately before adding the node
      setSelectedNode(newNodeId, newNode);
      setSelectedNodeIds([newNodeId]);

      // Update local graph state immediately for instant feedback
      const updatedGraph = {
        ...graph,
        nodes: [...graph.nodes, newNode]
      };
      useProjectStore.setState({ graph: updatedGraph });

      // Create ReactFlow node and add to local state (already selected)
      const reactFlowNode: Node = {
        id: newNodeId,
        position,
        data: {
          label: newNode.title,
          node: newNode,
          properties: newNode.properties,
          baseGraph: baseGraph,
          graph: graph
        },
        type: 'custom',
        selected: true, // Node is already selected
      };
      setNodes((nds) => [...nds, reactFlowNode]);

      console.log('➕ Optimistically created new node:', newNodeId);

      // Persist update via API (real-time updates will sync)
      await updateNode(newNodeId, newNode);

      // Switch back to select tool after creating node
      setCurrentTool('select');

      console.log('✅ Successfully persisted new node to server:', newNodeId);

      // Suppress SSE for longer to avoid stale snapshot race, then clear optimistic flag
      suppressSSE?.(2000);
      setOptimisticOperationsActive(false);
    } catch (error) {
      console.error('❌ Failed to create new node:', error);
      // Remove the node from both local states if persistence failed
      setNodes((nds) => nds.filter(n => n.id !== newNodeId));
      if (graph) {
        const revertedGraph = {
          ...graph,
          nodes: graph.nodes.filter(n => n.id !== newNodeId)
        };
        useProjectStore.setState({ graph: revertedGraph });
      }

      // Clear optimistic operation flag on error (after rollback)
      setOptimisticOperationsActive(false);
    }
  }, [graph, generateNodeId, updateNode, setSelectedNode, setSelectedNodeIds, setNodes, setOptimisticOperationsActive]);

  // Handle deletion of selected nodes and edges
  const handleDeleteSelected = useCallback(async (selectedNodes: Node[], selectedEdges: Edge[]) => {
    if (selectedNodes.length === 0 && selectedEdges.length === 0) return;

    // Store original state for potential rollback
    const originalNodes = [...nodes];
    const originalEdges = [...edges];
    const originalSelectedNodeIds = [...(selectedNodeIds || [])];

    // Generate unique operation ID for tracking optimistic state
    const operationId = `delete-${Date.now()}-${Math.random()}`;

    try {
      // Mark optimistic operation as in progress
      setOptimisticOperationsActive(true);

      // Update local state immediately for optimistic UI
      const nodeIdsToDelete = selectedNodes.map(node => node.id);
      // Normalize edge IDs to server format (source-target)
      const edgeIdsToDelete = selectedEdges.map(edge => {
        const reactFlowId = edge.id || '';
        if (reactFlowId.startsWith('reactflow__edge-') && edge.source && edge.target) {
          return `${edge.source}-${edge.target}`;
        }
        return reactFlowId;
      });

      setNodes(prevNodes => prevNodes.filter(node => !nodeIdsToDelete.includes(node.id)));
      setEdges(prevEdges => prevEdges.filter(edge => !edgeIdsToDelete.includes(edge.id)));

      // Clear selection
      setSelectedNode(null, null);
      setSelectedNodeIds([]);

      console.log('🗑️ Optimistically deleted nodes:', nodeIdsToDelete, 'edges:', edgeIdsToDelete);

      // Now fetch current graph and persist changes
      const origin = 'http://localhost:3000';
      const url = `${origin}/api/graph-api?graphType=current`;

      const data = await fetch(url, {
        headers: {
          'Accept': 'application/xml, application/json',
          'Content-Type': 'application/json'
        }
      });

      let currentGraph;
      const contentType = (data.headers.get('content-type') || '').toLowerCase();

      if (contentType.includes('xml')) {
        const xml = await data.text();
        currentGraph = xmlToGraph(xml);
      } else {
        const graphData = await data.json();
        currentGraph = graphData.graph || graphData;
      }

      // Delete selected nodes from server graph
      if (nodeIdsToDelete.length > 0) {
        currentGraph.nodes = currentGraph.nodes.filter((node: any) =>
          !nodeIdsToDelete.includes(node.id)
        );

        // Also remove edges connected to deleted nodes
        currentGraph.edges = currentGraph.edges.filter((edge: any) =>
          !nodeIdsToDelete.includes(edge.source) && !nodeIdsToDelete.includes(edge.target)
        );
      }

      // Delete selected edges from server graph
      if (edgeIdsToDelete.length > 0) {
        currentGraph.edges = currentGraph.edges.filter((edge: any) =>
          !edgeIdsToDelete.includes(edge.id)
        );
      }

      // Persist to API
      await fetch(url, {
        method: 'PUT',
        headers: {
          'Content-Type': 'application/xml; charset=utf-8',
          'Accept-Charset': 'utf-8'
        },
        body: graphToXml(currentGraph)
      });

      console.log('✅ Successfully persisted deletion to server');

      // Update local store graph to match server snapshot
      useProjectStore.setState({ graph: currentGraph });

      // Suppress SSE briefly to avoid stale snapshot race and clear optimistic flag
      suppressSSE?.(2000);
      setOptimisticOperationsActive(false);

    } catch (error) {
      console.error('❌ Failed to delete selected elements:', error);

      // Revert local state on error
      setNodes(originalNodes);
      setEdges(originalEdges);
      setSelectedNodeIds(originalSelectedNodeIds);

      // Restore selection if there was one
      if (originalSelectedNodeIds.length > 0) {
        const firstNode = graph?.nodes?.find(n => n.id === originalSelectedNodeIds[0]);
        if (firstNode) {
          setSelectedNode(originalSelectedNodeIds[0], firstNode);
        }
      }

      // Clear optimistic operation flag on error (after rollback)
      setOptimisticOperationsActive(false);
    }
  }, [nodes, edges, selectedNodeIds, setNodes, setEdges, setSelectedNode, setSelectedNodeIds, graph, setOptimisticOperationsActive]);

  // Connect to graph events for real-time updates
  useEffect(() => {
    connectToGraphEvents();
    return () => {
      disconnectFromGraphEvents();
    };
  }, [connectToGraphEvents, disconnectFromGraphEvents]);

  // Listen for iframe selection events
  useEffect(() => {
    const handleIframeSelection = (event: MessageEvent) => {
      if (event.data?.source === 'iframe') {
        if (event.data?.type === 'manta:iframe:selection') {
          const { nodeId, nodeData } = event.data;
          console.log('GraphView received iframe selection:', nodeId);
          setSelectedNode(nodeId, nodeData);
          setSelectedNodeIds([nodeId]);
        } else if (event.data?.type === 'manta:iframe:deselection') {
          console.log('GraphView received iframe deselection');
          setSelectedNode(null, null);
          setSelectedNodeIds([]);
        }
      }
    };

    window.addEventListener('message', handleIframeSelection);
    return () => window.removeEventListener('message', handleIframeSelection);
  }, [setSelectedNode, setSelectedNodeIds]);

  // No polling - rely on SSE for agent-initiated updates only

  // Track when graphs are loaded
  const [graphsLoaded, setGraphsLoaded] = useState(false);

  // Initialize graphs when component mounts
  useEffect(() => {
    console.log('🏁 GraphView component mounted, calling loadGraphs...');
    loadGraphs().then(() => {
      console.log('🏁 loadGraphs completed, setting graphsLoaded to true');
      setGraphsLoaded(true);
    }).catch(error => {
      console.error('❌ loadGraphs failed:', error);
      setGraphsLoaded(true); // Still set to true to avoid infinite loading
    });
  }, [loadGraphs]);

  // Handle keyboard shortcuts for deletion
  useEffect(() => {
    const handleKeyDown = (event: KeyboardEvent) => {
      // Check if we're in an input field or textarea - if so, don't handle graph shortcuts
      const activeElement = document.activeElement as HTMLElement;
      const isInInput = activeElement && (
        activeElement.tagName === 'INPUT' ||
        activeElement.tagName === 'TEXTAREA' ||
        activeElement.contentEditable === 'true' ||
        activeElement.closest('[contenteditable="true"]')
      );

      // Don't handle graph shortcuts if we're typing in a form element
      if (isInInput) return;

      if (event.key === 'Delete' || event.key === 'Backspace') {
        event.preventDefault();

        // Get selected nodes and edges from ReactFlow
        const selectedNodes = nodes.filter(node => node.selected);
        const selectedEdges = edges.filter(edge => edge.selected);

        if (selectedNodes.length === 0 && selectedEdges.length === 0) return;

        // Delete selected elements
        handleDeleteSelected(selectedNodes, selectedEdges);
      }
    };

    document.addEventListener('keydown', handleKeyDown);
    return () => document.removeEventListener('keydown', handleKeyDown);
  }, [nodes, edges]);

  // Keep a ref of latest nodes to avoid effect dependency on nodes (prevents loops)
  const latestNodesRef = useRef<Node[]>([]);
  // Keep a ref of latest edges to preserve selection state across rebuilds
  const latestEdgesRef = useRef<Edge[]>([]);
  // Track previous graph structure to detect property-only changes
  const prevGraphStructureRef = useRef<string>('');

  useEffect(() => {
    latestNodesRef.current = nodes;
  }, [nodes]);
  useEffect(() => {
    latestEdgesRef.current = edges;
  }, [edges]);

  // Fit view to center the graph when nodes first load
  const hasFittedRef = useRef(false);
  useEffect(() => {
    if (nodes.length > 0 && !hasFittedRef.current) {
      // Defer to next tick to ensure layout/DOM size is ready
      setTimeout(() => {
        try {
          reactFlow.fitView({ padding: 0.2, duration: 500, includeHiddenNodes: true });
        } catch {}
      }, 0);
      hasFittedRef.current = true;
    }
    if (nodes.length === 0) {
      hasFittedRef.current = false;
    }
  }, [nodes, reactFlow]);

  // Function to delete the graph (clear all nodes/edges via API)
  // const deleteGraph = useCallback(async () => {
  //   if (!confirm('Are you sure you want to delete the graph? This action cannot be undone.')) {
  //     return;
  //   }

  //   try {
  //     // Persist empty graph through the Graph API
  //     const response = await fetch('/api/graph-api', {
  //       method: 'PUT',
  //       headers: { 'Content-Type': 'application/json' },
  //       body: JSON.stringify({ graph: { nodes: [], edges: [] } })
  //     });
  //     if (response.ok) {
  //       // Update local store to reflect deletion
  //       useProjectStore.setState({
  //         graph: { nodes: [], edges: [] } as any,
  //         selectedNode: null,
  //         selectedNodeId: null,
  //         selectedNodeIds: []
  //       });
  //     } else {
  //       console.error('❌ Failed to delete graph');
  //     }
  //   } catch (backendError) {
  //     console.error('❌ Error deleting graph:', backendError);
  //   }
  // }, []);

  // Function to rebuild the full graph
  // const rebuildFullGraph = useCallback(async () => {
  //   if (!confirm('Are you sure you want to rebuild the entire graph? This will regenerate code for all nodes.')) {
  //     return;
  //   }

  //   setIsRebuilding(true);
  //   try {
  //     // Gather all node IDs and optimistically mark them as building
  //     try {
  //       const current = useProjectStore.getState();
  //       const g = current.graph;
  //       if (g && Array.isArray(g.nodes)) {
  //         const updatedNodes = g.nodes.map((n: any) => ({ ...n, state: 'building' }));
  //         const updatedGraph = { ...g, nodes: updatedNodes } as any;
  //         useProjectStore.setState({ graph: updatedGraph });
  //       }
  //     } catch {}

  //     const allIds = (useProjectStore.getState().graph?.nodes || []).map((n: any) => n.id);
  //     const response = await fetch('/api/agent-request/edit-graph', {
  //       method: 'POST',
  //       headers: { 'Content-Type': 'application/json' },
  //       body: JSON.stringify({
  //         userMessage: {
  //           role: 'user',
  //           content: `Rebuild the entire graph and generate code for all ${allIds.length} nodes`,
  //           variables: {}
  //         },
  //         rebuildAll: true,
  //         selectedNodeIds: allIds
  //       }),
  //     });
      
  //     if (response.ok) {
  //       // Full graph rebuild started successfully
  //       // The graph will be automatically updated via SSE
  //       // Also refresh the preview iframe since code changed
  //       try {
  //         const { triggerRefresh } = useProjectStore.getState();
  //         triggerRefresh();
  //       } catch {}
  //     } else {
  //       console.error('❌ Failed to rebuild graph');
  //     }
  //   } catch (error) {
  //     console.error('❌ Error rebuilding graph:', error);
  //   } finally {
  //     setIsRebuilding(false);
  //   }
  // }, []);


  // Connection is managed by the store

  // Handle node selection
  const onNodeClick: NodeMouseHandler = useCallback((event, node) => {
    // Always get the fresh node data from the current graph state
    const freshGraphNode = graph?.nodes?.find(n => n.id === node.id);
    const reactFlowNode = node.data?.node as GraphNode;

    if (!freshGraphNode) return;

    // Check if shift or ctrl/cmd is pressed for multi-selection
    const isMultiSelect = event.shiftKey || event.ctrlKey || event.metaKey;

    if (isMultiSelect) {
      const prev = selectedNodeIds || [];
      const isSelected = prev.includes(node.id);
      if (isSelected) {
        // Remove from selection
        const newSelection = prev.filter(id => id !== node.id);
        // If this was the single selected node, clear the main selection
        if (selectedNodeId === node.id && newSelection.length === 0) {
          setSelectedNode(null, null);
        } else if (selectedNodeId === node.id && newSelection.length > 0) {
          // Set the first remaining node as the main selected node
          const firstNode = graph?.nodes?.find(n => n.id === newSelection[0]);
          if (firstNode) {
            setSelectedNode(newSelection[0], firstNode);
          }
        }
        setSelectedNodeIds(newSelection);
      } else {
        // Add to selection
        const newSelection = [...prev, node.id];
        // Set this as the main selected node if it's the first one
        if (prev.length === 0) {
          setSelectedNode(node.id, freshGraphNode);
        }
        setSelectedNodeIds(newSelection);
      }
    } else {
      // Single selection - clear multi-selection and select only this node
      setSelectedNodeIds([node.id]);
      setSelectedNode(node.id, freshGraphNode);

      // Communicate selection to iframe
      const childWindow = (window as any).__mantaChildWindow;
      if (childWindow && typeof childWindow.postMessage === 'function') {
        try {
          childWindow.postMessage({
            type: 'manta:graph:selection',
            nodeId: node.id,
            nodeData: freshGraphNode,
            source: 'graph'
          }, '*');
        } catch (error) {
          console.warn('Failed to communicate selection to iframe:', error);
        }
      }
    }
  }, [setSelectedNode, graph, selectedNodeId, selectedNodeIds, setSelectedNodeIds]);

  // Handle edge selection (with multi-select support)
  const onEdgeClick: EdgeMouseHandler = useCallback((event, _edge) => {
    const isMulti = event.shiftKey || event.metaKey || event.ctrlKey;
    // prevent parent handlers from interfering with selection rectangle
    event.preventDefault();
    event.stopPropagation();
    if (!isMulti) {
      // Clear node selection when focusing an edge; let React Flow handle edge selection
      setSelectedNode(null, null);
      setSelectedNodeIds([]);

      // Communicate deselection to iframe
      const childWindow = (window as any).__mantaChildWindow;
      if (childWindow && typeof childWindow.postMessage === 'function') {
        try {
          childWindow.postMessage({
            type: 'manta:graph:deselection',
            source: 'graph'
          }, '*');
        } catch (error) {
          console.warn('Failed to communicate deselection to iframe:', error);
        }
      }
    }
  }, [setSelectedNode, setSelectedNodeIds]);

  // Process graph data and create ReactFlow nodes/edges (with auto tree layout for missing positions)
  useEffect(() => {
    const rebuild = async () => {
      console.log('🔄 Graph rebuild triggered:', { hasGraph: !!graph, hasBaseGraph: !!baseGraph, loading });

      // Skip rebuild if optimistic operations are in progress to prevent overriding local changes
      if (optimisticOperationsActive) {
        console.log('⏭️ Skipping graph rebuild due to active optimistic operations');
        return;
      }

      // Wait for both graphs to be loaded and not loading
      if (!graphsLoaded || !graph || !graph.nodes || loading) {
        console.log('⏳ Waiting for graphs to load...', { graphsLoaded, graph: !!graph, loading });
        setNodes([]);
        setEdges([]);
        return;
      }

      // Both graphs are loaded together synchronously
      console.log('✅ Rebuilding graph with data:', { nodes: graph.nodes.length, baseGraph: !!baseGraph });

      // Check if only properties changed (more efficient update)
      const currentStructure = JSON.stringify({
        nodes: graph.nodes.map(n => ({ id: n.id, title: n.title, prompt: n.prompt, position: n.position })),
        edges: graph.edges || []
      });

      const isPropertyOnlyChange = prevGraphStructureRef.current === currentStructure && latestNodesRef.current.length > 0;

      if (isPropertyOnlyChange) {
        // Only properties changed - update existing nodes without full rebuild
        console.log('🔄 Updating node properties without full rebuild');
        setNodes(currentNodes =>
          currentNodes.map(node => {
            const graphNode = graph.nodes.find(n => n.id === node.id);
            if (graphNode) {
              // Preserve selection state and other node properties
              const shouldBeSelected = (selectedNodeIds && selectedNodeIds.length > 0)
                ? selectedNodeIds.includes(node.id)
                : selectedNodeId === node.id;

              return {
                ...node,
                selected: shouldBeSelected,
                data: {
                  ...node.data,
                  node: graphNode,
                  properties: graphNode.properties || []
                }
              };
            }
            return node;
          })
        );
        return;
      }

      // Full structure changed - proceed with full rebuild
      prevGraphStructureRef.current = currentStructure;

      // Collect positions from database if present
      let nodePositions = new Map<string, { x: number; y: number }>();
      const nodesMissingPos: string[] = [];

      graph.nodes.forEach(node => {
        if (node.position) {
          nodePositions.set(node.id, { x: node.position.x, y: node.position.y });
        } else {
          nodesMissingPos.push(node.id);
        }
      });

      // If some nodes are missing positions, compute a tree layout for them using ELK
      if (nodesMissingPos.length > 0) {
        try {
          const elk = new ELK();
          const elkNodes = graph.nodes.map(n => ({ id: n.id, width: 260, height: 160 }));
          const seen = new Set<string>();
          const elkEdges: { id: string; sources: string[]; targets: string[] }[] = [];
          // From explicit edges
          if (Array.isArray((graph as any).edges)) {
            (graph as any).edges.forEach((e: any, i: number) => {
              const id = `${e.source}-${e.target}`;
              if (!seen.has(id)) {
                elkEdges.push({ id: `e-${i}-${id}`, sources: [e.source], targets: [e.target] });
                seen.add(id);
              }
            });
          }

          const elkGraph = {
            id: 'root',
            layoutOptions: {
              'elk.algorithm': 'layered',
              'elk.direction': 'DOWN',
              'elk.layered.spacing.nodeNodeBetweenLayers': '100',
              'elk.spacing.nodeNode': '80',
            },
            children: elkNodes,
            edges: elkEdges,
          } as any;

          const layout = await elk.layout(elkGraph);
          if (Array.isArray(layout.children)) {
            layout.children.forEach((c: any) => {
              if (typeof c.x === 'number' && typeof c.y === 'number') {
                // Only assign auto-layout positions for nodes that lacked one
                if (!nodePositions.has(c.id)) {
                  nodePositions.set(c.id, { x: Math.round(c.x), y: Math.round(c.y) });
                }
              }
            });
          }
        } catch (e) {
          console.warn('⚠️ ELK layout failed, falling back to simple grid:', e);
          // Simple fallback: place missing nodes in a grid below existing ones
          let col = 0, row = 0;
          const gapX = 320, gapY = 220;
          nodesMissingPos.forEach((id) => {
            nodePositions.set(id, { x: col * gapX, y: 400 + row * gapY });
            col++;
            if (col >= 4) { col = 0; row++; }
          });
        }
      }

      // Current positions map from latest nodes to preserve positions while dragging
      const currentPositions = new Map<string, { x: number; y: number }>();
      for (const n of latestNodesRef.current) currentPositions.set(n.id, n.position as any);

      // Convert graph nodes to ReactFlow nodes (preserve position if dragging)
      const reactFlowNodes: Node[] = graph.nodes.map((node) => {
        const isDragging = draggingNodeIdsRef.current.has(node.id);
        const position = isDragging
          ? (currentPositions.get(node.id) || nodePositions.get(node.id) || { x: 0, y: 0 })
          : (nodePositions.get(node.id) || { x: 0, y: 0 });

        const backgroundColor = node.properties?.find(p => p.id === 'background-color')?.value;
        // Create ReactFlow node with styling

        return {
          id: node.id,
          position,
          data: {
            label: node.title,
            node: node,
            properties: node.properties || [],
            baseGraph: baseGraph,
            graph: graph
          },
          type: 'custom',
          selected: (selectedNodeIds && selectedNodeIds.length > 0) ? selectedNodeIds.includes(node.id) : selectedNodeId === node.id,
        };
      });

      // Create edges from both the edges array and children relationships
      const reactFlowEdges: Edge[] = [];
      const addedEdges = new Set<string>();

      if ((graph as any).edges && (graph as any).edges.length > 0) {
        const previouslySelectedEdges = new Set(
          (latestEdgesRef.current || [])
            .filter((e) => e.selected)
            .map((e) => e.id)
        );
        (graph as any).edges.forEach((edge: any) => {
          const edgeId = `${edge.source}-${edge.target}`;
          if (!addedEdges.has(edgeId)) {
            reactFlowEdges.push({
              id: edge.id,
              source: edge.source,
              target: edge.target,
              type: 'default',
              style: previouslySelectedEdges.has(edge.id)
                ? {
                    stroke: '#3b82f6',
                    strokeWidth: 3,
                    opacity: 1,
                  }
                : {
                    stroke: '#9ca3af',
                    strokeWidth: 2,
                    opacity: 0.8,
                  },
              // Standard interaction width since handles are now visually large
              interactionWidth: 24,
              selected: previouslySelectedEdges.has(edge.id),
            });
            addedEdges.add(edgeId);
          }
        });
      }

      // All edges are now handled by the graph.edges array above

      // Create visual edges from graph data

      setNodes(reactFlowNodes);
      setEdges(reactFlowEdges);

      // Select root node by default only once on initial load if nothing is selected
      // Avoid auto-selecting again after user clears the selection
      // if (!selectedNodeId && (!selectedNodeIds || selectedNodeIds.length === 0) && reactFlowNodes.length > 0 && !hasAutoSelectedRef.current) {
      //   const root = reactFlowNodes[0];
      //   setSelectedNode(root.id, graph.nodes.find(n => n.id === root.id) as any);
      //   hasAutoSelectedRef.current = true;
      // }
    };
    rebuild();
  }, [graphsLoaded, graph, baseGraph, setNodes, setEdges, selectedNodeId, selectedNodeIds, optimisticOperationsActive]);

  // Update node selection without re-rendering the whole graph
  // const hasAutoSelectedRef = useRef(false);
  // useEffect(() => {
  //   setNodes((nds) =>
  //     nds.map((node) => ({
  //       ...node,
  //       selected: (selectedNodeIds && selectedNodeIds.length > 0) ? selectedNodeIds.includes(node.id) : selectedNodeId === node.id,
  //     }))
  //   );
  // }, [selectedNodeId, selectedNodeIds, setNodes]);

  // No realtime broadcast integration; positions update via API/SSE refresh

  const onConnect = useCallback(async (params: Connection) => {
    // Store the new edge for potential rollback
    const newEdge = {
      id: `${params.source}-${params.target}`,
      source: params.source,
      target: params.target,
      type: 'default',
      style: {
        stroke: '#9ca3af',
        strokeWidth: 2,
        opacity: 0.8,
      },
      interactionWidth: 24,
      selected: false,
    };

    // Generate unique operation ID for tracking optimistic state
    const operationId = `connect-${Date.now()}-${Math.random()}`;

    try {
      // Mark optimistic operation as in progress
      setOptimisticOperationsActive(true);

    // First add the edge to local ReactFlow state for immediate feedback with correct styling
    const customEdge: Edge = {
      id: newEdge.id,
      source: newEdge.source,
      target: newEdge.target,
      type: 'default',
      style: newEdge.style,
      interactionWidth: newEdge.interactionWidth,
      selected: false,
    };
    setEdges((eds) => [...eds, customEdge]);

      console.log('🔗 Optimistically connected nodes:', params.source, '->', params.target);

      // Then persist to the graph API
      const origin = 'http://localhost:3000'; // This should match the resolveBaseUrl in graph-tools
      const url = `${origin}/api/graph-api?graphType=current`;

      // Get current graph data (accept both XML and JSON)
      const data = await fetch(url, {
        headers: {
          'Accept': 'application/xml, application/json',
          'Content-Type': 'application/json'
        }
      });

      let currentGraph;
      const contentType = (data.headers.get('content-type') || '').toLowerCase();

      if (contentType.includes('xml')) {
        const xml = await data.text();
        currentGraph = xmlToGraph(xml);
      } else {
        const graphData = await data.json();
        currentGraph = graphData.graph || graphData;
      }

      // Create new edge for server
      const serverEdge = {
        id: `${params.source}-${params.target}`,
        source: params.source,
        target: params.target,
        role: 'links-to'
      };

      // Add edge to graph
      if (!currentGraph.edges) currentGraph.edges = [];
      currentGraph.edges.push(serverEdge);

      // Persist to API
      await fetch(url, {
        method: 'PUT',
        headers: {
          'Content-Type': 'application/xml; charset=utf-8',
          'Accept-Charset': 'utf-8'
        },
        body: graphToXml(currentGraph)
      });

      console.log('✅ Successfully persisted connection to server');

      // Update local store graph to match server snapshot
      useProjectStore.setState({ graph: currentGraph });

      // Suppress SSE briefly to avoid stale snapshot race and clear optimistic flag
      suppressSSE?.(2000);
      setOptimisticOperationsActive(false);
    } catch (error) {
      console.error('❌ Failed to create connection:', error);
      // Remove the edge from local state if persistence failed
      setEdges((eds) => eds.filter(e => !(e.source === params.source && e.target === params.target)));

      // Clear optimistic operation flag on error (after rollback)
      setOptimisticOperationsActive(false);
    }
  }, [setEdges, setOptimisticOperationsActive]);

  // Throttle position broadcasts to prevent spam
  const lastPositionBroadcast = useRef<{ [nodeId: string]: number }>({});
  const POSITION_BROADCAST_THROTTLE = 50; // Broadcast every 50ms max for smooth real-time

  // Handle continuous node position changes during drag
  const onNodeDragStart = useCallback((event: any, node: Node) => {
    const graphNode = node.data?.node as GraphNode;
    if (!graphNode) return;
    draggingNodeIdsRef.current.add(graphNode.id);
  }, []);

  const onNodeDrag = useCallback((event: any, node: Node) => {
    // No-op for realtime broadcast; final position persisted on drag stop
    try {
      const graphNode = node.data?.node as GraphNode;
      if (!graphNode) return;
      const now = Date.now();
      const lastBroadcast = lastPositionBroadcast.current[graphNode.id] || 0;
      if (now - lastBroadcast >= POSITION_BROADCAST_THROTTLE) {
        lastPositionBroadcast.current[graphNode.id] = now;
      }
    } catch {}
  }, []);

  // Handle final node position changes (drag stop) - ensure final persistence
  const onNodeDragStop = useCallback(async (event: any, node: Node) => {
    try {
      const graphNode = node.data?.node as GraphNode;
      if (!graphNode) return;

      // Persist final position via graph API
      try {
        await updateNode(graphNode.id, {
          position: { x: node.position.x, y: node.position.y, z: 0 }
        });
        // Node position saved
      } catch (e) {
        console.warn(`⚠️ Final position update failed for ${graphNode.id}:`, e);
      }
    } catch (error) {
      console.error('Error saving final node position:', error);
    }
    // Release drag lock after persistence
    const graphNode = node.data?.node as GraphNode;
    if (graphNode) draggingNodeIdsRef.current.delete(graphNode.id);
  }, [updateNode]);

  // Handle background mouse down for node creation
  const onPaneMouseDown = useCallback((event: React.MouseEvent) => {
    // Only start selection on left mouse button
    if (event.button !== 0) return;
    // Ignore clicks that originate from nodes, edges, or handles
    const target = event.target as HTMLElement;
    if (target.closest('.react-flow__node') || target.closest('.react-flow__edge') || target.closest('.react-flow__handle')) return;

    if (currentTool === 'add-node') {
      // Convert screen coordinates to flow coordinates
      const flowPosition = reactFlow.screenToFlowPosition({ x: event.clientX, y: event.clientY });
      // Center the node at mouse position (node size is 260x160)
      const centeredPosition = {
        x: flowPosition.x - 130, // Half of node width (260/2)
        y: flowPosition.y - 80   // Half of node height (160/2)
      };
      createNewNode(centeredPosition);
      event.preventDefault();
      return;
    }

    event.preventDefault();
  }, [currentTool, reactFlow, createNewNode]);

  // Node types for ReactFlow
  const nodeTypes = {
    custom: CustomNode,
  };

  if (loading) {
    return null;
  }

  if (error) {
    return (
      <div style={{ 
        display: 'flex', 
        flexDirection: 'column',
        justifyContent: 'center', 
        alignItems: 'center', 
        height: '100%',
        fontSize: '16px',
        color: '#ff4d4f',
        gap: '16px'
      }}>
        <div>⚠️ {error}</div>
        <button
          onClick={refreshGraph}
          style={{
            padding: '8px 16px',
            background: '#3b82f6',
            color: 'white',
            border: 'none',
            borderRadius: '6px',
            cursor: 'pointer',
            fontSize: '14px'
          }}
        >
          Retry Connection
        </button>
      </div>
    );
  }


    return (
    <div
      id="graph-view-container"
      style={{ width: '100%', height: '100%', display: 'flex', justifyContent: 'center', position: 'relative' }}
    >
      <ReactFlow
        nodes={nodes}
        edges={edges}
        onNodesChange={onNodesChange}
        onEdgesChange={onEdgesChange}
        onConnect={onConnect}
        onNodeClick={onNodeClick}
        onEdgeClick={onEdgeClick}
        onNodeDragStart={onNodeDragStart}
        onNodeDrag={onNodeDrag}
        onNodeDragStop={onNodeDragStop}
        nodeTypes={nodeTypes}
        attributionPosition="bottom-left"
        minZoom={0.1}
        maxZoom={2}
        edgesFocusable={true}
        /* Miro-like trackpad behavior: two-finger pan, pinch to zoom */
        panOnScroll={true}
        panOnScrollMode={PanOnScrollMode.Free}
        zoomOnScroll={false}
        zoomOnPinch={true}
        /* Dynamic pan behavior based on tool mode */
        panOnDrag={currentTool === 'pan' ? [0, 2] : [2]} // Left mouse pan in pan mode, right mouse always pans
        selectionOnDrag={currentTool === 'select'}
        onMouseDown={onPaneMouseDown}
        colorMode="dark"
        nodesDraggable={true}
        nodesConnectable={currentTool === 'select'}
        elementsSelectable={true}
      >
        <MiniMap
          nodeColor={(node: any) => {
            const nd = node.data?.node;
            const baseGraph = node.data?.baseGraph;

            // Compute state dynamically
            let nodeState = 'unbuilt';
            if (baseGraph && nd) {
              const baseNode = baseGraph.nodes.find((n: any) => n.id === nd.id);
              if (baseNode) {
                // Compare only title and prompt (not properties)
                const isSame = nd.title === baseNode.title && nd.prompt === baseNode.prompt;
                nodeState = isSame ? 'built' : 'unbuilt';
              }
            }

            if (nodeState === 'built') return '#9ca3af';
            return '#fbbf24'; // unbuilt
          }}
        />
        <Controls />
        <Background color="#374151" gap={20} />
      </ReactFlow>

      {/* Tool Buttons - Left Side */}
      <div style={{
        position: 'absolute',
        left: '12px',
        top: '50%',
        transform: 'translateY(-50%)',
        display: 'flex',
        flexDirection: 'column',
        gap: '8px',
        zIndex: 1000,
      }}>
        {/* Select Tool */}
        <Button
          onClick={() => setCurrentTool('select')}
          variant={currentTool === 'select' ? 'default' : 'outline'}
          size="sm"
          className={`${currentTool === 'select'
            ? 'bg-blue-600 text-white border-blue-600 hover:bg-blue-700'
            : 'bg-zinc-800 text-zinc-400 border-0 hover:bg-zinc-700 hover:text-zinc-300'
          }`}
          style={{ width: '32px', height: '32px', padding: '0' }}
          title="Select Tool - Click to select nodes/edges, drag to select multiple, drag from node handles to create connections, press Delete to remove selected items"
        >
          <SquareDashed className="w-4 h-4" />
        </Button>

        {/* Pan Tool */}
        <Button
          onClick={() => setCurrentTool('pan')}
          variant={currentTool === 'pan' ? 'default' : 'outline'}
          size="sm"
          className={`${currentTool === 'pan'
            ? 'bg-blue-600 text-white border-blue-600 hover:bg-blue-700'
            : 'bg-zinc-800 text-zinc-400 border-0 hover:bg-zinc-700 hover:text-zinc-300'
          }`}
          style={{ width: '32px', height: '32px', padding: '0' }}
          title="Pan Tool - Click and drag to pan the view, right-click always pans"
        >
          <Hand className="w-4 h-4" />
        </Button>

        {/* Add Node Tool */}
        <Button
          onClick={() => setCurrentTool('add-node')}
          variant={currentTool === 'add-node' ? 'default' : 'outline'}
          size="sm"
          className={`${currentTool === 'add-node'
            ? 'bg-blue-600 text-white border-blue-600 hover:bg-blue-700'
            : 'bg-zinc-800 text-zinc-400 border-0 hover:bg-zinc-700 hover:text-zinc-300'
          }`}
          style={{ width: '32px', height: '32px', padding: '0' }}
          title="Add Node Tool - Click anywhere on the canvas to create a new node"
        >
          <StickyNote className="w-4 h-4" />
        </Button>
      </div>

      {/* Action Buttons - Right Side */}
      <div style={{
        position: 'absolute',
        top: '12px',
        right: '12px',
        display: 'flex',
        gap: '8px',
        zIndex: 1000,
      }}>
        {/* Build Entire Graph Button */}
        <Button
          onClick={buildEntireGraph}
          disabled={isBuildingGraph || !graph}
          variant="outline"
          size="sm"
          className={`bg-zinc-800 text-zinc-400 border-0 hover:bg-zinc-700 hover:text-zinc-300 ${
            isBuildingGraph ? 'cursor-not-allowed opacity-75' : ''
          }`}
          title={isBuildingGraph ? "Building graph..." : "Build entire graph with current changes"}
        >
          {isBuildingGraph ? (
            <>
              <Loader2 className="w-4 h-4 animate-spin mr-2" />
              Building Graph...
            </>
          ) : (
            <>
              <Play className="w-4 h-4 mr-2" />
              Build Graph
            </>
          )}
        </Button>
        
        {/* Rebuild Full Graph Button */}
        {/* <Button
          onClick={rebuildFullGraph}
          disabled={isRebuilding}
          variant="outline"
          size="sm"
          className="bg-zinc-800 text-zinc-400 border-0 hover:bg-zinc-700 hover:text-zinc-300"
          title={isRebuilding ? "Rebuilding graph..." : "Rebuild entire graph and generate code for all nodes"}
        >
          <RotateCcw className={`w-4 h-4 ${isRebuilding ? 'animate-spin' : ''}`} />
          {isRebuilding ? 'Rebuilding...' : 'Rebuild Full Graph'}
        </Button> */}
        
        {/* Delete Graph Button */}
        {/* <Button
          onClick={deleteGraph}
          variant="outline"
          size="sm"
          className="bg-zinc-800 text-red-400 border-0 hover:bg-red-900/20 hover:text-red-300"
          title="Delete graph"
        >
          <Trash2 className="w-4 h-4" />
          Delete Graph
        </Button> */}
      </div>
    </div>
  );
}

function GraphView() {
  return (
    <ReactFlowProvider>
      <GraphCanvas />
    </ReactFlowProvider>
  );
}

export default GraphView;<|MERGE_RESOLUTION|>--- conflicted
+++ resolved
@@ -422,12 +422,8 @@
     reconcileGraphRefresh,
     connectToGraphEvents,
     disconnectFromGraphEvents,
-<<<<<<< HEAD
     deleteNode
-=======
-    deleteNodeFromSupabase,
     loadGraphs
->>>>>>> e3a9c44c
   } = useProjectStore();
   const { suppressSSE } = useProjectStore.getState();
 

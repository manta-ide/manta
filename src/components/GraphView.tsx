--- conflicted
+++ resolved
@@ -19,13 +19,9 @@
 
 import '@xyflow/react/dist/style.css';
 import { useProjectStore } from '@/lib/store';
-<<<<<<< HEAD
-import { GraphNode } from '@/app/api/lib/schemas';
-=======
 import { GraphNode, Graph } from '@/app/api/lib/schemas';
 import { Button } from '@/components/ui/button';
 import { Play, RotateCcw, Trash2, Folder, Settings } from 'lucide-react';
->>>>>>> 17c82a2b
 
 // Custom node component
 function CustomNode({ data, selected }: { data: any; selected: boolean }) {
@@ -431,7 +427,7 @@
     return () => {
       disconnectFromGraphEvents();
     };
-  }, [connectToGraphEvents, disconnectFromGraphEvents]); // Include dependencies
+  }, []); // Empty dependency array to run only once
 
   // Handle node selection
   const onNodeClick: NodeMouseHandler = useCallback((event, node) => {
@@ -510,6 +506,7 @@
       // Position children with tighter spacing and better distribution
       let currentX = startX;
       node.children.forEach(child => {
+        const childWidth = nodeWidths.get(child.id) || 1;
         currentX += positionNodes(child.id, currentX, depth + 1) * horizontalSpacing;
       });
       

import { useCallback, useEffect, useState, useRef, memo } from 'react';
import {
  ReactFlow,
  MiniMap,
  Controls,
  Background,
  useNodesState,
  useEdgesState,
  addEdge,
  Node,
  Edge,
  Connection,
  NodeMouseHandler,
  EdgeMouseHandler,
  OnEdgesChange,
  Handle,
  Position,
  useViewport,
  ColorMode,
  PanOnScrollMode,
  ConnectionMode,
  useReactFlow,
  ReactFlowProvider,
  applyEdgeChanges,
} from '@xyflow/react';

import '@xyflow/react/dist/style.css';
import { useProjectStore } from '@/lib/store';
import ELK from 'elkjs';
import { GraphNode, Graph } from '@/app/api/lib/schemas';
import { graphToXml, xmlToGraph } from '@/app/api/lib/schemas';
import { isEdgeUnbuilt } from '@/lib/graph-diff';
import { Button } from '@/components/ui/button';
import { Play, RotateCcw, Trash2, Settings, StickyNote, Hand, SquareDashed, Loader2, Link } from 'lucide-react';


// Custom node component
const CustomNode = memo(function CustomNode({ data, selected }: { data: any; selected: boolean }) {
  const node = data.node as GraphNode;
  const baseGraph = data.baseGraph;
  const { zoom } = useViewport();
  
  // Disallow duplicate connections (in either direction) and self-loops
  const isValidConnection = useCallback((conn: Connection) => {
    try {
      const g: Graph | undefined = data.graph;
      if (!g) return true;
      const s = conn.source;
      const t = conn.target;
      if (!s || !t) return true; // allow hover previews
      if (s === t) return false; // no self-loop
      const exists = (g.edges || []).some((e: any) =>
        (e.source === s && e.target === t) || (e.source === t && e.target === s)
      );
      return !exists;
    } catch {
      return true;
    }
  }, [data.graph]);

  // Helper: get all connected neighbors (incoming + outgoing)
  const getNodeConnections = (nodeId: string) => {
    const graph = data.graph;
    if (!graph?.edges) return [];
    const neighbors = new Set<string>();
    for (const edge of graph.edges as any[]) {
      if (edge.source === nodeId) neighbors.add(edge.target);
      if (edge.target === nodeId) neighbors.add(edge.source);
    }
    return Array.from(neighbors)
      .map((id) => graph.nodes.find((n: any) => n.id === id))
      .filter(Boolean);
  };

  // Show simplified view when zoomed out
  const isZoomedOut = zoom < 0.8;
  // Calculate handle size based on zoom level
  const handleSize = isZoomedOut ? (selected ? '24px' : '20px') : (selected ? '16px' : '12px');
  // Calculate indicator dot size based on zoom level
  const indicatorSize = isZoomedOut ? '16px' : '12px';

  // Derive effective visual state based on base graph comparison
  const effectiveState = (() => {
    console.log(`🎯 Computing state for node ${node.id} (${node.title})`);

    if (!baseGraph) {
      console.log(`   ❌ No base graph available`);
      return 'unbuilt'; // No base graph, consider unbuilt
    }

    const baseNode = baseGraph.nodes.find((n: any) => n.id === node.id);
    if (!baseNode) {
      console.log(`   ❌ No matching base node found`);
      return 'unbuilt'; // New node, consider unbuilt
    }

    // Compare only title and prompt (not properties)
    const titleSame = node.title === baseNode.title;
    const promptSame = node.prompt === baseNode.prompt;

    console.log(`   📊 Comparisons: title=${titleSame}, prompt=${promptSame}`);

    const isSame = titleSame && promptSame;
    const result = isSame ? 'built' : 'unbuilt';
    console.log(`   ✅ Result: ${result}`);

    return result;
  })();

  // Determine styling based on node state (built/unbuilt)
  const getNodeStyles = () => {
    const borderWidth = isZoomedOut ? '3px' : '0px';

    switch (effectiveState) {
      case 'built':
      case 'unbuilt': // Unbuilt nodes look the same as built nodes visually
        return {
          background: selected ? '#f8fafc' : '#ffffff',
          border: selected ? `${borderWidth} solid #2563eb` : '1px solid #e5e7eb',
          boxShadow: selected
            ? '0 0 0 2px #2563eb'
            : '0 1px 3px 0 rgba(0, 0, 0, 0.1), 0 1px 2px 0 rgba(0, 0, 0, 0.06)',
          borderRadius: '8px',
        };

      default: // Any other state - treat as unbuilt
        return {
          background: selected ? '#f8fafc' : '#ffffff',
          border: selected ? `${borderWidth} solid #2563eb` : '1px solid #e5e7eb',
          boxShadow: selected
            ? '0 0 0 2px #2563eb'
            : '0 1px 3px 0 rgba(0, 0, 0, 0.1), 0 1px 2px 0 rgba(0, 0, 0, 0.06)',
          borderRadius: '8px',
        };
    }
  };
  
  if (isZoomedOut) {
    const nodeStyles = getNodeStyles();
    return (
      <div
        className={`custom-node-simple ${selected ? 'selected' : ''}`}
        style={{
          ...nodeStyles,
          borderRadius: '8px',
          padding: '20px',
          width: '260px',
          minHeight: '160px',
          position: 'relative',
          fontFamily: 'Inter, sans-serif',
          display: 'flex',
          flexDirection: 'column',
          justifyContent: 'center',
          alignItems: 'center',
        }}
      >
        {/* State indicators - only show for unbuilt nodes */}
        {effectiveState === 'unbuilt' && (
          <div style={{
            position: 'absolute',
            top: '10px',
            right: '10px',
            width: indicatorSize,
            height: indicatorSize,
            borderRadius: '50%',
            background: '#ef4444',
            boxShadow: '0 1px 3px rgba(0, 0, 0, 0.3)',
          }} />
        )}
        {effectiveState === 'unbuilt' && (
          <div style={{
            position: 'absolute',
            top: '10px',
            right: '10px',
            width: indicatorSize,
            height: indicatorSize,
            borderRadius: '50%',
            background: '#ef4444',
            boxShadow: '0 1px 3px rgba(0, 0, 0, 0.3)',
          }} />
        )}
        <style jsx>{`
          @keyframes spin {
            to { transform: rotate(360deg); }
          }
        `}</style>
        
        {/* Large title text */}
        <div
          style={{
            fontSize: '24px',
            fontWeight: '700',
            color: '#1f2937',
            textAlign: 'center',
            lineHeight: '1.2',
            overflow: 'hidden',
            textOverflow: 'ellipsis',
            whiteSpace: 'nowrap',
            maxWidth: '220px',
            marginBottom: '8px',
          }}
          title={node.title}
        >
          {node.title}
        </div>
        
        {/* Simple metadata for zoomed out view */}
        <div style={{
          display: 'flex',
          gap: '16px',
          fontSize: '14px',
          color: '#6b7280',
          fontWeight: '500',
          alignItems: 'center'
        }}>
          {(() => {
            const connections = getNodeConnections(node.id);
            return connections.length > 0 && (
              <div style={{ display: 'flex', alignItems: 'center', gap: '4px' }}>
                <Link size={14} />
                <span>{connections.length}</span>
              </div>
            );
          })()}
          {node.properties && node.properties.length > 0 && (
            <div style={{ display: 'flex', alignItems: 'center', gap: '4px' }}>
              <Settings size={14} />
              <span>{node.properties.length}</span>
            </div>
          )}
        </div>

        {/* Four visual connectors (top/right/bottom/left). Duplicate target+source per side, overlapped, so edges anchor correctly without showing 8 dots. */}
        {/* Top */}
        <Handle id="top" type="target" position={Position.Top} isValidConnection={isValidConnection} isConnectableStart={true} isConnectableEnd={true}
          style={{ background: '#ffffff', width: handleSize, height: handleSize, border: '1px solid #9ca3af', borderRadius: '50%', boxShadow: '0 2px 4px rgba(0, 0, 0, 0.1)' }} />
        <Handle id="top" type="source" position={Position.Top} isValidConnection={isValidConnection} isConnectableStart={true} isConnectableEnd={true}
          style={{ background: 'transparent', width: handleSize, height: handleSize, border: '1px solid transparent', borderRadius: '50%' }} />
        {/* Right */}
        <Handle id="right" type="target" position={Position.Right} isValidConnection={isValidConnection} isConnectableStart={true} isConnectableEnd={true}
          style={{ background: '#ffffff', width: handleSize, height: handleSize, border: '1px solid #9ca3af', borderRadius: '50%', boxShadow: '0 2px 4px rgba(0, 0, 0, 0.1)' }} />
        <Handle id="right" type="source" position={Position.Right} isValidConnection={isValidConnection} isConnectableStart={true} isConnectableEnd={true}
          style={{ background: 'transparent', width: handleSize, height: handleSize, border: '1px solid transparent', borderRadius: '50%' }} />
        {/* Bottom */}
        <Handle id="bottom" type="target" position={Position.Bottom} isValidConnection={isValidConnection} isConnectableStart={true} isConnectableEnd={true}
          style={{ background: '#ffffff', width: handleSize, height: handleSize, border: '1px solid #9ca3af', borderRadius: '50%', boxShadow: '0 2px 4px rgba(0, 0, 0, 0.1)' }} />
        <Handle id="bottom" type="source" position={Position.Bottom} isValidConnection={isValidConnection} isConnectableStart={true} isConnectableEnd={true}
          style={{ background: 'transparent', width: handleSize, height: handleSize, border: '1px solid transparent', borderRadius: '50%' }} />
        {/* Left */}
        <Handle id="left" type="target" position={Position.Left} isValidConnection={isValidConnection} isConnectableStart={true} isConnectableEnd={true}
          style={{ background: '#ffffff', width: handleSize, height: handleSize, border: '1px solid #9ca3af', borderRadius: '50%', boxShadow: '0 2px 4px rgba(0, 0, 0, 0.1)' }} />
        <Handle id="left" type="source" position={Position.Left} isValidConnection={isValidConnection} isConnectableStart={true} isConnectableEnd={true}
          style={{ background: 'transparent', width: handleSize, height: handleSize, border: '1px solid transparent', borderRadius: '50%' }} />
      </div>
    );
  }
  
  // Full detailed view when zoomed in
  const nodeStyles = getNodeStyles();
  return (
    <div
      className={`custom-node ${selected ? 'selected' : ''}`}
      style={{
        ...nodeStyles,
        borderRadius: '8px',
        padding: '20px',
        width: '260px',
        minHeight: '160px',
        position: 'relative',
        fontFamily: 'Inter, sans-serif',
        display: 'flex',
        flexDirection: 'column',
        justifyContent: 'space-between',
      }}
    >
      {/* State indicators - only show for unbuilt nodes */}
      {effectiveState === 'unbuilt' && (
        <div style={{
          position: 'absolute',
          top: '10px',
          right: '10px',
          width: indicatorSize,
          height: indicatorSize,
          borderRadius: '50%',
          background: '#ef4444',
          boxShadow: '0 1px 3px rgba(0, 0, 0, 0.3)',
        }} />
      )}
      <style jsx>{`
        @keyframes spin {
          to { transform: rotate(360deg); }
        }
      `}</style>
      
      {/* Main content area */}
      <div style={{ flex: 1 }}>
        {/* Title */}
        <div
          style={{
            fontSize: '16px',
            fontWeight: '600',
            color: '#1f2937',
            marginBottom: '12px',
            lineHeight: '1.4',
          }}
        >
          {node.title}
        </div>
        
        {/* Prompt preview */}
        <div
          style={{
            fontSize: '13px',
            color: '#6b7280',
            marginBottom: '16px',
            lineHeight: '1.4',
            display: '-webkit-box',
            WebkitLineClamp: 3,
            WebkitBoxOrient: 'vertical',
            overflow: 'hidden',
            textOverflow: 'ellipsis',
            flex: 1,
          }}
          title={node.prompt}
        >
          {node.prompt}
        </div>
      </div>
      
      {/* Bottom metadata section */}
      <div style={{ 
        borderTop: '1px solid #f3f4f6', 
        paddingTop: '12px',
        marginTop: '12px'
      }}>
        {/* Connections count */}
        {(() => {
          const connections = getNodeConnections(node.id);
          return connections.length > 0 && (
            <div
              style={{
                fontSize: '12px',
                color: '#9ca3af',
                display: 'flex',
                alignItems: 'center',
                gap: '6px',
                marginBottom: '6px',
              }}
            >
              <Link size={12} />
              {connections.length} connection{connections.length !== 1 ? 's' : ''}
            </div>
          );
        })()}
        
        {/* Properties count */}
        {node.properties && node.properties.length > 0 && (
          <div
            style={{
              fontSize: '12px',
              color: '#9ca3af',
              display: 'flex',
              alignItems: 'center',
              gap: '6px',
            }}
          >
            <Settings size={12} />
            {node.properties.length} propert{node.properties.length !== 1 ? 'ies' : 'y'}
          </div>
        )}
      </div>

      {/* Four visual connectors (top/right/bottom/left). Duplicate target+source per side, overlapped, so edges anchor correctly without showing 8 dots. */}
      {/* Top */}
      <Handle id="top" type="target" position={Position.Top} isValidConnection={isValidConnection} isConnectableStart={true} isConnectableEnd={true}
        style={{ background: '#ffffff', width: handleSize, height: handleSize, border: '1px solid #9ca3af', borderRadius: '50%', boxShadow: '0 2px 4px rgba(0, 0, 0, 0.1)' }} />
      <Handle id="top" type="source" position={Position.Top} isValidConnection={isValidConnection} isConnectableStart={true} isConnectableEnd={true}
        style={{ background: 'transparent', width: handleSize, height: handleSize, border: '1px solid transparent', borderRadius: '50%' }} />
      {/* Right */}
      <Handle id="right" type="target" position={Position.Right} isValidConnection={isValidConnection} isConnectableStart={true} isConnectableEnd={true}
        style={{ background: '#ffffff', width: handleSize, height: handleSize, border: '1px solid #9ca3af', borderRadius: '50%', boxShadow: '0 2px 4px rgba(0, 0, 0, 0.1)' }} />
      <Handle id="right" type="source" position={Position.Right} isValidConnection={isValidConnection} isConnectableStart={true} isConnectableEnd={true}
        style={{ background: 'transparent', width: handleSize, height: handleSize, border: '1px solid transparent', borderRadius: '50%' }} />
      {/* Bottom */}
      <Handle id="bottom" type="target" position={Position.Bottom} isValidConnection={isValidConnection} isConnectableStart={true} isConnectableEnd={true}
        style={{ background: '#ffffff', width: handleSize, height: handleSize, border: '1px solid #9ca3af', borderRadius: '50%', boxShadow: '0 2px 4px rgba(0, 0, 0, 0.1)' }} />
      <Handle id="bottom" type="source" position={Position.Bottom} isValidConnection={isValidConnection} isConnectableStart={true} isConnectableEnd={true}
        style={{ background: 'transparent', width: handleSize, height: handleSize, border: '1px solid transparent', borderRadius: '50%' }} />
      {/* Left */}
      <Handle id="left" type="target" position={Position.Left} isValidConnection={isValidConnection} isConnectableStart={true} isConnectableEnd={true}
        style={{ background: '#ffffff', width: handleSize, height: handleSize, border: '1px solid #9ca3af', borderRadius: '50%', boxShadow: '0 2px 4px rgba(0, 0, 0, 0.1)' }} />
      <Handle id="left" type="source" position={Position.Left} isValidConnection={isValidConnection} isConnectableStart={true} isConnectableEnd={true}
        style={{ background: 'transparent', width: handleSize, height: handleSize, border: '1px solid transparent', borderRadius: '50%' }} />
    </div>
  );
}, (prevProps, nextProps) => {
  // Only re-render if selected state or node data actually changed
  return prevProps.selected === nextProps.selected &&
         prevProps.data?.node?.id === nextProps.data?.node?.id &&
         prevProps.data?.node?.title === nextProps.data?.node?.title &&
         prevProps.data?.node?.prompt === nextProps.data?.node?.prompt &&
         prevProps.data?.node?.state === nextProps.data?.node?.state &&
         JSON.stringify(prevProps.data?.node?.properties) === JSON.stringify(nextProps.data?.node?.properties) &&
         prevProps.data?.baseGraph === nextProps.data?.baseGraph &&
         prevProps.data?.graph === nextProps.data?.graph;
});

function GraphCanvas() {
  const [nodes, setNodes, onNodesChange] = useNodesState<Node>([]);
  const [edges, setEdges, onEdgesChange] = useEdgesState<Edge>([]);
  // Track nodes being dragged locally to avoid overwriting their position from incoming graph updates
  const draggingNodeIdsRef = useRef<Set<string>>(new Set());
  const [isRebuilding, setIsRebuilding] = useState(false);

  // Get optimistic operations flag from store to prevent real-time updates during local operations
  const { optimisticOperationsActive, setOptimisticOperationsActive, updateNode } = useProjectStore();
  // Multi-selection lives in the global store so sidebar can reflect it
  const {
    setSelectedNode,
    selectedNodeId,
    selectedNode,
    selectedNodeIds,
    setSelectedNodeIds,
    buildEntireGraph,
    isBuildingGraph,
    baseGraph,
    setBaseGraph,
    loadBaseGraph
  } = useProjectStore();
  // Tool modes: 'select', 'pan', 'add-node'
  const [currentTool, setCurrentTool] = useState<'select' | 'pan' | 'add-node'>('select');
  // Viewport transform for converting flow coords <-> screen coords
  const viewport = useViewport();
  // Use the store for graph data
  const {
    graph,
    graphLoading: loading,
    graphError: error,
    refreshGraph,
    refreshGraphStates,
    reconcileGraphRefresh,
    connectToGraphEvents,
    disconnectFromGraphEvents,
    deleteNode,
    loadGraphs
  } = useProjectStore();
  const { suppressSSE } = useProjectStore.getState();

  // Edge visual styles
  const defaultEdgeStyle = {
    stroke: '#9ca3af',
    strokeWidth: 2,
    opacity: 0.8,
  } as const;
  const selectedEdgeStyle = {
    stroke: '#3b82f6',
    strokeWidth: 4,
    opacity: 1,
  } as const;
  const unbuiltEdgeStyle = {
    stroke: '#ef4444',  // Red dashes
    strokeWidth: 3,
    strokeDasharray: '20,30',  // 20px red dash, 30px gap (longer dashes, fewer)
    opacity: 0.9,
    strokeLinecap: 'round' as const,
  } as const;

  // Access React Flow instance for programmatic viewport control
  const reactFlow = useReactFlow();
  // Auth removed; define placeholder to avoid TS errors
  const user: any = null;

  // Generate unique node ID
  const generateNodeId = useCallback(() => {
    const timestamp = Date.now();
    const random = Math.floor(Math.random() * 1000);
    return `node-${timestamp}${random}`;
  }, []);

  // Create a new empty node at the specified position
  const createNewNode = useCallback(async (position: { x: number; y: number }) => {
    if (!graph) return;

    const newNodeId = generateNodeId();
    const newNode: GraphNode = {
      id: newNodeId,
      title: 'New Node',
      prompt: '',
      position: { x: position.x, y: position.y, z: 0 }
    };

    try {
      // Mark optimistic operation as in progress
      setOptimisticOperationsActive(true);

      // Set selection immediately before adding the node
      setSelectedNode(newNodeId, newNode);
      setSelectedNodeIds([newNodeId]);

      // Update local graph state immediately for instant feedback
      const updatedGraph = {
        ...graph,
        nodes: [...graph.nodes, newNode]
      };
      useProjectStore.setState({ graph: updatedGraph });

      // Create ReactFlow node and add to local state (already selected)
      const reactFlowNode: Node = {
        id: newNodeId,
        position,
        data: {
          label: newNode.title,
          node: newNode,
          properties: newNode.properties,
          baseGraph: baseGraph,
          graph: graph
        },
        type: 'custom',
        selected: true, // Node is already selected
      };
      setNodes((nds) => [...nds, reactFlowNode]);

      console.log('➕ Optimistically created new node:', newNodeId);

      // Persist update via API (real-time updates will sync)
      await updateNode(newNodeId, newNode);

      // Switch back to select tool after creating node
      setCurrentTool('select');

      console.log('✅ Successfully persisted new node to server:', newNodeId);

      // Suppress SSE for longer to avoid stale snapshot race, then clear optimistic flag
      suppressSSE?.(2000);
      setOptimisticOperationsActive(false);
    } catch (error) {
      console.error('❌ Failed to create new node:', error);
      // Remove the node from both local states if persistence failed
      setNodes((nds) => nds.filter(n => n.id !== newNodeId));
      if (graph) {
        const revertedGraph = {
          ...graph,
          nodes: graph.nodes.filter(n => n.id !== newNodeId)
        };
        useProjectStore.setState({ graph: revertedGraph });
      }

      // Clear optimistic operation flag on error (after rollback)
      setOptimisticOperationsActive(false);
    }
  }, [graph, generateNodeId, updateNode, setSelectedNode, setSelectedNodeIds, setNodes, setOptimisticOperationsActive]);

  // Handle deletion of selected nodes and edges
  const handleDeleteSelected = useCallback(async (selectedNodes: Node[], selectedEdges: Edge[]) => {
    if (selectedNodes.length === 0 && selectedEdges.length === 0) return;

    // Store original state for potential rollback
    const originalNodes = [...nodes];
    const originalEdges = [...edges];
    const originalSelectedNodeIds = [...(selectedNodeIds || [])];

    // Generate unique operation ID for tracking optimistic state
    const operationId = `delete-${Date.now()}-${Math.random()}`;

    try {
      // Mark optimistic operation as in progress
      setOptimisticOperationsActive(true);

      // Update local state immediately for optimistic UI
      const nodeIdsToDelete = selectedNodes.map(node => node.id);
      // Normalize edge IDs to server format (source-target)
      const edgeIdsToDelete = selectedEdges.map(edge => {
        const reactFlowId = edge.id || '';
        if (reactFlowId.startsWith('reactflow__edge-') && edge.source && edge.target) {
          return `${edge.source}-${edge.target}`;
        }
        return reactFlowId;
      });

      setNodes(prevNodes => prevNodes.filter(node => !nodeIdsToDelete.includes(node.id)));
      setEdges(prevEdges => prevEdges.filter(edge => !edgeIdsToDelete.includes(edge.id)));

      // Clear selection
      setSelectedNode(null, null);
      setSelectedNodeIds([]);

      console.log('🗑️ Optimistically deleted nodes:', nodeIdsToDelete, 'edges:', edgeIdsToDelete);

      // Now fetch current graph and persist changes
      const origin = 'http://localhost:3000';
      const url = `${origin}/api/graph-api?graphType=current`;

      const data = await fetch(url, {
        headers: {
          'Accept': 'application/xml, application/json',
          'Content-Type': 'application/json'
        }
      });

      let currentGraph;
      const contentType = (data.headers.get('content-type') || '').toLowerCase();

      if (contentType.includes('xml')) {
        const xml = await data.text();
        currentGraph = xmlToGraph(xml);
      } else {
        const graphData = await data.json();
        currentGraph = graphData.graph || graphData;
      }

      // Delete selected nodes from server graph
      if (nodeIdsToDelete.length > 0) {
        currentGraph.nodes = currentGraph.nodes.filter((node: any) =>
          !nodeIdsToDelete.includes(node.id)
        );

        // Also remove edges connected to deleted nodes
        currentGraph.edges = currentGraph.edges.filter((edge: any) =>
          !nodeIdsToDelete.includes(edge.source) && !nodeIdsToDelete.includes(edge.target)
        );
      }

      // Delete selected edges from server graph
      if (edgeIdsToDelete.length > 0) {
        currentGraph.edges = currentGraph.edges.filter((edge: any) =>
          !edgeIdsToDelete.includes(edge.id)
        );
      }

      // Persist to API
      await fetch(url, {
        method: 'PUT',
        headers: {
          'Content-Type': 'application/xml; charset=utf-8',
          'Accept-Charset': 'utf-8'
        },
        body: graphToXml(currentGraph)
      });

      console.log('✅ Successfully persisted deletion to server');

      // Update local store graph to match server snapshot
      useProjectStore.setState({ graph: currentGraph });

      // Suppress SSE briefly to avoid stale snapshot race and clear optimistic flag
      suppressSSE?.(2000);
      setOptimisticOperationsActive(false);

    } catch (error) {
      console.error('❌ Failed to delete selected elements:', error);

      // Revert local state on error
      setNodes(originalNodes);
      setEdges(originalEdges);
      setSelectedNodeIds(originalSelectedNodeIds);

      // Restore selection if there was one
      if (originalSelectedNodeIds.length > 0) {
        const firstNode = graph?.nodes?.find(n => n.id === originalSelectedNodeIds[0]);
        if (firstNode) {
          setSelectedNode(originalSelectedNodeIds[0], firstNode);
        }
      }

      // Clear optimistic operation flag on error (after rollback)
      setOptimisticOperationsActive(false);
    }
  }, [nodes, edges, selectedNodeIds, setNodes, setEdges, setSelectedNode, setSelectedNodeIds, graph, setOptimisticOperationsActive]);

  // Connect to graph events for real-time updates
  useEffect(() => {
    connectToGraphEvents();
    return () => {
      disconnectFromGraphEvents();
    };
  }, [connectToGraphEvents, disconnectFromGraphEvents]);

  // Listen for iframe selection events
  useEffect(() => {
    const handleIframeSelection = (event: MessageEvent) => {
      if (event.data?.source === 'iframe') {
        if (event.data?.type === 'manta:iframe:selection') {
          const { nodeId, nodeData } = event.data;
          console.log('GraphView received iframe selection:', nodeId);
          setSelectedNode(nodeId, nodeData);
          setSelectedNodeIds([nodeId]);
        } else if (event.data?.type === 'manta:iframe:deselection') {
          console.log('GraphView received iframe deselection');
          setSelectedNode(null, null);
          setSelectedNodeIds([]);
        }
      }
    };

    window.addEventListener('message', handleIframeSelection);
    return () => window.removeEventListener('message', handleIframeSelection);
  }, [setSelectedNode, setSelectedNodeIds]);

  // No polling - rely on SSE for agent-initiated updates only

  // Track when graphs are loaded
  const [graphsLoaded, setGraphsLoaded] = useState(false);

  // Initialize graphs when component mounts
  useEffect(() => {
    console.log('🏁 GraphView component mounted, calling loadGraphs...');
    loadGraphs().then(() => {
      console.log('🏁 loadGraphs completed, setting graphsLoaded to true');
      setGraphsLoaded(true);
    }).catch(error => {
      console.error('❌ loadGraphs failed:', error);
      setGraphsLoaded(true); // Still set to true to avoid infinite loading
    });
  }, [loadGraphs]);

  // Handle keyboard shortcuts for deletion
  useEffect(() => {
    const handleKeyDown = (event: KeyboardEvent) => {
      // Check if we're in an input field or textarea - if so, don't handle graph shortcuts
      const activeElement = document.activeElement as HTMLElement;
      const isInInput = activeElement && (
        activeElement.tagName === 'INPUT' ||
        activeElement.tagName === 'TEXTAREA' ||
        activeElement.contentEditable === 'true' ||
        activeElement.closest('[contenteditable="true"]')
      );

      // Don't handle graph shortcuts if we're typing in a form element
      if (isInInput) return;

      if (event.key === 'Delete' || event.key === 'Backspace') {
        event.preventDefault();

        // Get selected nodes and edges from ReactFlow
        const selectedNodes = nodes.filter(node => node.selected);
        const selectedEdges = edges.filter(edge => edge.selected);

        if (selectedNodes.length === 0 && selectedEdges.length === 0) return;

        // Delete selected elements
        handleDeleteSelected(selectedNodes, selectedEdges);
      }
    };

    document.addEventListener('keydown', handleKeyDown);
    return () => document.removeEventListener('keydown', handleKeyDown);
  }, [nodes, edges]);

  // Keep a ref of latest nodes to avoid effect dependency on nodes (prevents loops)
  const latestNodesRef = useRef<Node[]>([]);
  // Keep a ref of latest edges to preserve selection state across rebuilds
  const latestEdgesRef = useRef<Edge[]>([]);
  // Track previous graph structure to detect property-only changes
  const prevGraphStructureRef = useRef<string>('');

  useEffect(() => {
    latestNodesRef.current = nodes;
  }, [nodes]);
  useEffect(() => {
    latestEdgesRef.current = edges;
  }, [edges]);

  // Fit view to center the graph when nodes first load
  const hasFittedRef = useRef(false);
  useEffect(() => {
    if (nodes.length > 0 && !hasFittedRef.current) {
      // Defer to next tick to ensure layout/DOM size is ready
      setTimeout(() => {
        try {
          reactFlow.fitView({ padding: 0.2, duration: 500, includeHiddenNodes: true });
        } catch {}
      }, 0);
      hasFittedRef.current = true;
    }
    if (nodes.length === 0) {
      hasFittedRef.current = false;
    }
  }, [nodes, reactFlow]);

  // Function to delete the graph (clear all nodes/edges via API)
  // const deleteGraph = useCallback(async () => {
  //   if (!confirm('Are you sure you want to delete the graph? This action cannot be undone.')) {
  //     return;
  //   }

  //   try {
  //     // Persist empty graph through the Graph API
  //     const response = await fetch('/api/graph-api', {
  //       method: 'PUT',
  //       headers: { 'Content-Type': 'application/json' },
  //       body: JSON.stringify({ graph: { nodes: [], edges: [] } })
  //     });
  //     if (response.ok) {
  //       // Update local store to reflect deletion
  //       useProjectStore.setState({
  //         graph: { nodes: [], edges: [] } as any,
  //         selectedNode: null,
  //         selectedNodeId: null,
  //         selectedNodeIds: []
  //       });
  //     } else {
  //       console.error('❌ Failed to delete graph');
  //     }
  //   } catch (backendError) {
  //     console.error('❌ Error deleting graph:', backendError);
  //   }
  // }, []);

  // Function to rebuild the full graph
  // const rebuildFullGraph = useCallback(async () => {
  //   if (!confirm('Are you sure you want to rebuild the entire graph? This will regenerate code for all nodes.')) {
  //     return;
  //   }

  //   setIsRebuilding(true);
  //   try {
  //     // Gather all node IDs and optimistically mark them as building
  //     try {
  //       const current = useProjectStore.getState();
  //       const g = current.graph;
  //       if (g && Array.isArray(g.nodes)) {
  //         const updatedNodes = g.nodes.map((n: any) => ({ ...n, state: 'building' }));
  //         const updatedGraph = { ...g, nodes: updatedNodes } as any;
  //         useProjectStore.setState({ graph: updatedGraph });
  //       }
  //     } catch {}

  //     const allIds = (useProjectStore.getState().graph?.nodes || []).map((n: any) => n.id);
  //     const response = await fetch('/api/agent-request/edit-graph', {
  //       method: 'POST',
  //       headers: { 'Content-Type': 'application/json' },
  //       body: JSON.stringify({
  //         userMessage: {
  //           role: 'user',
  //           content: `Rebuild the entire graph and generate code for all ${allIds.length} nodes`,
  //           variables: {}
  //         },
  //         rebuildAll: true,
  //         selectedNodeIds: allIds
  //       }),
  //     });
      
  //     if (response.ok) {
  //       // Full graph rebuild started successfully
  //       // The graph will be automatically updated via SSE
  //       // Also refresh the preview iframe since code changed
  //       try {
  //         const { triggerRefresh } = useProjectStore.getState();
  //         triggerRefresh();
  //       } catch {}
  //     } else {
  //       console.error('❌ Failed to rebuild graph');
  //     }
  //   } catch (error) {
  //     console.error('❌ Error rebuilding graph:', error);
  //   } finally {
  //     setIsRebuilding(false);
  //   }
  // }, []);


  // Connection is managed by the store

  // Handle node selection
  const onNodeClick: NodeMouseHandler = useCallback((event, node) => {
    // Always get the fresh node data from the current graph state
    const freshGraphNode = graph?.nodes?.find(n => n.id === node.id);
    const reactFlowNode = node.data?.node as GraphNode;

    if (!freshGraphNode) return;

    // Check if shift or ctrl/cmd is pressed for multi-selection
    const isMultiSelect = event.shiftKey || event.ctrlKey || event.metaKey;

    if (isMultiSelect) {
      const prev = selectedNodeIds || [];
      const isSelected = prev.includes(node.id);
      if (isSelected) {
        // Remove from selection
        const newSelection = prev.filter(id => id !== node.id);
        // If this was the single selected node, clear the main selection
        if (selectedNodeId === node.id && newSelection.length === 0) {
          setSelectedNode(null, null);
        } else if (selectedNodeId === node.id && newSelection.length > 0) {
          // Set the first remaining node as the main selected node
          const firstNode = graph?.nodes?.find(n => n.id === newSelection[0]);
          if (firstNode) {
            setSelectedNode(newSelection[0], firstNode);
          }
        }
        setSelectedNodeIds(newSelection);
      } else {
        // Add to selection
        const newSelection = [...prev, node.id];
        // Set this as the main selected node if it's the first one
        if (prev.length === 0) {
          setSelectedNode(node.id, freshGraphNode);
        }
        setSelectedNodeIds(newSelection);
      }
    } else {
      // Single selection - clear multi-selection and select only this node
      setSelectedNodeIds([node.id]);
      setSelectedNode(node.id, freshGraphNode);

      // Communicate selection to iframe
      const childWindow = (window as any).__mantaChildWindow;
      if (childWindow && typeof childWindow.postMessage === 'function') {
        try {
          childWindow.postMessage({
            type: 'manta:graph:selection',
            nodeId: node.id,
            nodeData: freshGraphNode,
            source: 'graph'
          }, '*');
        } catch (error) {
          console.warn('Failed to communicate selection to iframe:', error);
        }
      }
    }
  }, [setSelectedNode, graph, selectedNodeId, selectedNodeIds, setSelectedNodeIds]);

  // Handle edge selection (with multi-select support)
  const onEdgeClick: EdgeMouseHandler = useCallback((event, _edge) => {
    const isMulti = event.shiftKey || event.metaKey || event.ctrlKey;
    // prevent parent handlers from interfering with selection rectangle
    event.preventDefault();
    event.stopPropagation();
    if (!isMulti) {
      // Clear node selection when focusing an edge; let React Flow handle edge selection
      setSelectedNode(null, null);
      setSelectedNodeIds([]);

      // Communicate deselection to iframe
      const childWindow = (window as any).__mantaChildWindow;
      if (childWindow && typeof childWindow.postMessage === 'function') {
        try {
          childWindow.postMessage({
            type: 'manta:graph:deselection',
            source: 'graph'
          }, '*');
        } catch (error) {
          console.warn('Failed to communicate deselection to iframe:', error);
        }
      }
    }
  }, [setSelectedNode, setSelectedNodeIds]);

  // Ensure edge selection visually updates immediately when selection state changes
  const onEdgesChangeWithStyle: OnEdgesChange = useCallback((changes) => {
    setEdges((eds) => {
      const updated = applyEdgeChanges(changes, eds);
      return updated.map((e) => {
        // Check if edge is unbuilt
        const isUnbuilt = isEdgeUnbuilt({ source: e.source, target: e.target }, baseGraph);
        return {
          ...e,
          style: e.selected ? selectedEdgeStyle : (isUnbuilt ? unbuiltEdgeStyle : defaultEdgeStyle),
        };
      });
    });
  }, [setEdges, baseGraph]);

  // Process graph data and create ReactFlow nodes/edges (with auto tree layout for missing positions)
  useEffect(() => {
    const rebuild = async () => {
      console.log('🔄 Graph rebuild triggered:', { hasGraph: !!graph, hasBaseGraph: !!baseGraph, loading });

      // Skip rebuild if optimistic operations are in progress to prevent overriding local changes
      if (optimisticOperationsActive) {
        console.log('⏭️ Skipping graph rebuild due to active optimistic operations');
        return;
      }

      // Wait for both graphs to be loaded and not loading
      if (!graphsLoaded || !graph || !graph.nodes || loading) {
        console.log('⏳ Waiting for graphs to load...', { graphsLoaded, graph: !!graph, loading });
        setNodes([]);
        setEdges([]);
        return;
      }

      // Both graphs are loaded together synchronously
      console.log('✅ Rebuilding graph with data:', { nodes: graph.nodes.length, baseGraph: !!baseGraph });

      // Check if only properties changed (more efficient update)
      const currentStructure = JSON.stringify({
        nodes: graph.nodes.map(n => ({ id: n.id, title: n.title, prompt: n.prompt, position: n.position })),
        edges: graph.edges || []
      });

      const isPropertyOnlyChange = prevGraphStructureRef.current === currentStructure && latestNodesRef.current.length > 0;

      if (isPropertyOnlyChange) {
        // Only properties changed - update existing nodes without full rebuild
        console.log('🔄 Updating node properties without full rebuild');
        setNodes(currentNodes =>
          currentNodes.map(node => {
            const graphNode = graph.nodes.find(n => n.id === node.id);
            if (graphNode) {
              // Preserve selection state and other node properties
              const shouldBeSelected = (selectedNodeIds && selectedNodeIds.length > 0)
                ? selectedNodeIds.includes(node.id)
                : selectedNodeId === node.id;

              return {
                ...node,
                selected: shouldBeSelected,
                data: {
                  ...node.data,
                  node: graphNode,
                  properties: graphNode.properties || []
                }
              };
            }
            return node;
          })
        );
        return;
      }

      // Full structure changed - proceed with full rebuild
      prevGraphStructureRef.current = currentStructure;

      // Collect positions from database if present
      let nodePositions = new Map<string, { x: number; y: number }>();
      const nodesMissingPos: string[] = [];

      graph.nodes.forEach(node => {
        if (node.position) {
          nodePositions.set(node.id, { x: node.position.x, y: node.position.y });
        } else {
          nodesMissingPos.push(node.id);
        }
      });

      // If some nodes are missing positions, compute a tree layout for them using ELK
      if (nodesMissingPos.length > 0) {
        try {
          const elk = new ELK();
          const elkNodes = graph.nodes.map(n => ({ id: n.id, width: 260, height: 160 }));
          const seen = new Set<string>();
          const elkEdges: { id: string; sources: string[]; targets: string[] }[] = [];
          // From explicit edges
          if (Array.isArray((graph as any).edges)) {
            (graph as any).edges.forEach((e: any, i: number) => {
              const id = `${e.source}-${e.target}`;
              if (!seen.has(id)) {
                elkEdges.push({ id: `e-${i}-${id}`, sources: [e.source], targets: [e.target] });
                seen.add(id);
              }
            });
          }

          const elkGraph = {
            id: 'root',
            layoutOptions: {
              'elk.algorithm': 'layered',
              'elk.direction': 'DOWN',
              'elk.layered.spacing.nodeNodeBetweenLayers': '100',
              'elk.spacing.nodeNode': '80',
            },
            children: elkNodes,
            edges: elkEdges,
          } as any;

          const layout = await elk.layout(elkGraph);
          if (Array.isArray(layout.children)) {
            layout.children.forEach((c: any) => {
              if (typeof c.x === 'number' && typeof c.y === 'number') {
                // Only assign auto-layout positions for nodes that lacked one
                if (!nodePositions.has(c.id)) {
                  nodePositions.set(c.id, { x: Math.round(c.x), y: Math.round(c.y) });
                }
              }
            });
          }
        } catch (e) {
          console.warn('⚠️ ELK layout failed, falling back to simple grid:', e);
          // Simple fallback: place missing nodes in a grid below existing ones
          let col = 0, row = 0;
          const gapX = 320, gapY = 220;
          nodesMissingPos.forEach((id) => {
            nodePositions.set(id, { x: col * gapX, y: 400 + row * gapY });
            col++;
            if (col >= 4) { col = 0; row++; }
          });
        }
      }

      // Current positions map from latest nodes to preserve positions while dragging
      const currentPositions = new Map<string, { x: number; y: number }>();
      for (const n of latestNodesRef.current) currentPositions.set(n.id, n.position as any);

      // Convert graph nodes to ReactFlow nodes (preserve position if dragging)
      const reactFlowNodes: Node[] = graph.nodes.map((node) => {
        const isDragging = draggingNodeIdsRef.current.has(node.id);
        const position = isDragging
          ? (currentPositions.get(node.id) || nodePositions.get(node.id) || { x: 0, y: 0 })
          : (nodePositions.get(node.id) || { x: 0, y: 0 });

        const backgroundColor = node.properties?.find(p => p.id === 'background-color')?.value;
        // Create ReactFlow node with styling

        return {
          id: node.id,
          position,
          data: {
            label: node.title,
            node: node,
            properties: node.properties || [],
            baseGraph: baseGraph,
            graph: graph
          },
          type: 'custom',
          selected: (selectedNodeIds && selectedNodeIds.length > 0) ? selectedNodeIds.includes(node.id) : selectedNodeId === node.id,
        };
      });

      // Create edges from graph data
      const reactFlowEdges: Edge[] = [];
      // Deduplicate edges regardless of direction (A-B equals B-A),
      // but keep the original orientation and handle anchors of the first occurrence.
      const addedSymmetric = new Set<string>();

      if ((graph as any).edges && (graph as any).edges.length > 0) {
        const previouslySelectedEdges = new Set(
          (latestEdgesRef.current || [])
            .filter((e) => e.selected)
            .map((e) => e.id)
        );
        // Build a quick position map for fallback handle inference
        const posMap = new Map<string, { x: number; y: number }>();
        (reactFlowNodes || []).forEach((n) => posMap.set(n.id, { x: n.position.x, y: n.position.y }));

        (graph as any).edges.forEach((edge: any) => {
<<<<<<< HEAD
          const src = String(edge.source);
          const tgt = String(edge.target);
          const symKey = [src, tgt].sort().join('~');
          if (!addedSymmetric.has(symKey)) {
            // Infer handle anchors if missing, based on node relative positions (one-time for legacy edges)
            let sourceHandle = (edge as any).sourceHandle as string | undefined;
            let targetHandle = (edge as any).targetHandle as string | undefined;
            if (!sourceHandle || !targetHandle) {
              const sp = posMap.get(src);
              const tp = posMap.get(tgt);
              if (sp && tp) {
                const dx = tp.x - sp.x;
                const dy = tp.y - sp.y;
                if (!sourceHandle) {
                  if (Math.abs(dx) >= Math.abs(dy)) {
                    sourceHandle = dx >= 0 ? 'right' : 'left';
                  } else {
                    sourceHandle = dy >= 0 ? 'bottom' : 'top';
                  }
                }
                if (!targetHandle) {
                  if (Math.abs(dx) >= Math.abs(dy)) {
                    targetHandle = dx >= 0 ? 'left' : 'right';
                  } else {
                    targetHandle = dy >= 0 ? 'top' : 'bottom';
                  }
                }
              }
            }
=======
          const edgeId = `${edge.source}-${edge.target}`;
          if (!addedEdges.has(edgeId)) {
            // Check if edge is unbuilt
            const isUnbuilt = isEdgeUnbuilt({ source: edge.source, target: edge.target }, baseGraph);
>>>>>>> 5ad6e0ed
            reactFlowEdges.push({
              id: edge.id,
              source: src,
              target: tgt,
              sourceHandle,
              targetHandle,
              type: 'default',
              style: previouslySelectedEdges.has(edge.id)
                ? selectedEdgeStyle
<<<<<<< HEAD
                : defaultEdgeStyle,
=======
                : (isUnbuilt ? unbuiltEdgeStyle : defaultEdgeStyle),
              // Standard interaction width since handles are now visually large
>>>>>>> 5ad6e0ed
              interactionWidth: 24,
              selected: previouslySelectedEdges.has(edge.id),
            });
            addedSymmetric.add(symKey);
          }
        });
      }

      // All edges are now handled by the graph.edges array above

      // Create visual edges from graph data

      setNodes(reactFlowNodes);
      setEdges(reactFlowEdges);

      // Select root node by default only once on initial load if nothing is selected
      // Avoid auto-selecting again after user clears the selection
      // if (!selectedNodeId && (!selectedNodeIds || selectedNodeIds.length === 0) && reactFlowNodes.length > 0 && !hasAutoSelectedRef.current) {
      //   const root = reactFlowNodes[0];
      //   setSelectedNode(root.id, graph.nodes.find(n => n.id === root.id) as any);
      //   hasAutoSelectedRef.current = true;
      // }
    };
    rebuild();
  }, [graphsLoaded, graph, baseGraph, setNodes, setEdges, selectedNodeId, selectedNodeIds, optimisticOperationsActive]);

  // Update node selection without re-rendering the whole graph
  // const hasAutoSelectedRef = useRef(false);
  // useEffect(() => {
  //   setNodes((nds) =>
  //     nds.map((node) => ({
  //       ...node,
  //       selected: (selectedNodeIds && selectedNodeIds.length > 0) ? selectedNodeIds.includes(node.id) : selectedNodeId === node.id,
  //     }))
  //   );
  // }, [selectedNodeId, selectedNodeIds, setNodes]);

  // No realtime broadcast integration; positions update via API/SSE refresh

  const onConnect = useCallback(async (params: Connection) => {
    // Store the new edge for potential rollback
    const newEdge = {
      id: `${params.source}-${params.target}`,
<<<<<<< HEAD
      source: params.source!,
      target: params.target!,
      sourceHandle: params.sourceHandle || undefined,
      targetHandle: params.targetHandle || undefined,
      type: 'default' as const,
      style: defaultEdgeStyle,
=======
      source: params.source,
      target: params.target,
      type: 'default',
      style: unbuiltEdgeStyle, // New edges are always unbuilt
>>>>>>> 5ad6e0ed
      interactionWidth: 24,
      selected: false,
    };

    // Generate unique operation ID for tracking optimistic state
    const operationId = `connect-${Date.now()}-${Math.random()}`;

    try {
      // Mark optimistic operation as in progress
      setOptimisticOperationsActive(true);

    // Prevent duplicates (either direction)
    const existsLocally = (latestEdgesRef.current || []).some(e =>
      (e.source === newEdge.source && e.target === newEdge.target) ||
      (e.source === newEdge.target && e.target === newEdge.source)
    );
    if (existsLocally || newEdge.source === newEdge.target) {
      setOptimisticOperationsActive(false);
      return;
    }

    // First add the edge to local ReactFlow state for immediate feedback with correct styling
    const customEdge: Edge = {
      id: newEdge.id,
      source: newEdge.source,
      target: newEdge.target,
      sourceHandle: newEdge.sourceHandle,
      targetHandle: newEdge.targetHandle,
      type: 'default',
      style: newEdge.style,
      interactionWidth: newEdge.interactionWidth,
      selected: false,
    };
    setEdges((eds) => {
      if (eds.some(e => (e.source === customEdge.source && e.target === customEdge.target) || (e.source === customEdge.target && e.target === customEdge.source))) {
        return eds;
      }
      return [...eds, customEdge];
    });

      console.log('🔗 Optimistically connected nodes:', params.source, '->', params.target);

      // Then persist to the graph API
      const origin = 'http://localhost:3000'; // This should match the resolveBaseUrl in graph-tools
      const url = `${origin}/api/graph-api?graphType=current`;

      // Get current graph data (accept both XML and JSON)
      const data = await fetch(url, {
        headers: {
          'Accept': 'application/xml, application/json',
          'Content-Type': 'application/json'
        }
      });

      let currentGraph;
      const contentType = (data.headers.get('content-type') || '').toLowerCase();

      if (contentType.includes('xml')) {
        const xml = await data.text();
        currentGraph = xmlToGraph(xml);
      } else {
        const graphData = await data.json();
        currentGraph = graphData.graph || graphData;
      }

      // Create new edge for server
      const serverEdge = {
        id: `${params.source}-${params.target}`,
        source: params.source,
        target: params.target,
        role: 'links-to',
        sourceHandle: params.sourceHandle,
        targetHandle: params.targetHandle,
      };

      // Add edge to graph if not existing (either direction)
      if (!currentGraph.edges) currentGraph.edges = [];
      const existsOnServer = currentGraph.edges.some((e: any) =>
        (e.source === serverEdge.source && e.target === serverEdge.target) ||
        (e.source === serverEdge.target && e.target === serverEdge.source)
      );
      if (!existsOnServer) {
        currentGraph.edges.push(serverEdge);
      }

      // Persist to API
      await fetch(url, {
        method: 'PUT',
        headers: {
          'Content-Type': 'application/xml; charset=utf-8',
          'Accept-Charset': 'utf-8'
        },
        body: graphToXml(currentGraph)
      });

      console.log('✅ Successfully persisted connection to server');

      // Update local store graph to match server snapshot
      useProjectStore.setState({ graph: currentGraph });

      // Suppress SSE briefly to avoid stale snapshot race and clear optimistic flag
      suppressSSE?.(2000);
      setOptimisticOperationsActive(false);
    } catch (error) {
      console.error('❌ Failed to create connection:', error);
      // Remove the edge from local state if persistence failed
      setEdges((eds) => eds.filter(e => !(e.source === params.source && e.target === params.target)));

      // Clear optimistic operation flag on error (after rollback)
      setOptimisticOperationsActive(false);
    }
  }, [setEdges, setOptimisticOperationsActive]);

  // Throttle position broadcasts to prevent spam
  const lastPositionBroadcast = useRef<{ [nodeId: string]: number }>({});
  const POSITION_BROADCAST_THROTTLE = 50; // Broadcast every 50ms max for smooth real-time

  // Handle continuous node position changes during drag
  const onNodeDragStart = useCallback((event: any, node: Node) => {
    const graphNode = node.data?.node as GraphNode;
    if (!graphNode) return;
    // Mark all currently selected nodes as dragging to preserve their live positions
    const selectedIds = (latestNodesRef.current || [])
      .filter((n) => n.selected)
      .map((n) => n.id);
    if (selectedIds.length > 0) {
      for (const id of selectedIds) draggingNodeIdsRef.current.add(id);
    } else {
      draggingNodeIdsRef.current.add(graphNode.id);
    }
  }, []);

  const onNodeDrag = useCallback((event: any, node: Node) => {
    // No-op for realtime broadcast; final position persisted on drag stop
    try {
      const graphNode = node.data?.node as GraphNode;
      if (!graphNode) return;
      const now = Date.now();
      const lastBroadcast = lastPositionBroadcast.current[graphNode.id] || 0;
      if (now - lastBroadcast >= POSITION_BROADCAST_THROTTLE) {
        lastPositionBroadcast.current[graphNode.id] = now;
      }
    } catch {}
  }, []);

  // Handle final node position changes (drag stop) - ensure final persistence
  const onNodeDragStop = useCallback(async (event: any, node: Node) => {
    try {
      const graphNode = node.data?.node as GraphNode;
      if (!graphNode) return;

      // Determine which nodes to persist: all currently selected, or the dragged node as a fallback
      const selectedIds = (latestNodesRef.current || [])
        .filter((n) => n.selected)
        .map((n) => n.id);
      const idsToPersist = selectedIds.length > 0 ? selectedIds : [graphNode.id];

      // Persist positions for all affected nodes based on their current ReactFlow positions
      for (const id of idsToPersist) {
        const rfNode = latestNodesRef.current.find((n) => n.id === id);
        if (!rfNode) continue;
        try {
          await updateNode(id, {
            position: { x: rfNode.position.x, y: rfNode.position.y, z: 0 },
          });
        } catch (e) {
          console.warn(`⚠️ Final position update failed for ${id}:`, e);
        }
      }
    } catch (error) {
      console.error('Error saving final node position(s):', error);
    }
    // Release drag locks for all selected nodes (or the primary as fallback)
    const selectedIds = (latestNodesRef.current || [])
      .filter((n) => n.selected)
      .map((n) => n.id);
    const idsToClear = selectedIds.length > 0 ? selectedIds : [node.id];
    for (const id of idsToClear) draggingNodeIdsRef.current.delete(id);
  }, [updateNode]);

  // Handle background mouse down for node creation
  const onPaneMouseDown = useCallback((event: React.MouseEvent) => {
    // Only start selection on left mouse button
    if (event.button !== 0) return;
    // Ignore clicks that originate from nodes, edges, or handles
    const target = event.target as HTMLElement;
    if (target.closest('.react-flow__node') || target.closest('.react-flow__edge') || target.closest('.react-flow__handle')) return;

    if (currentTool === 'add-node') {
      // Convert screen coordinates to flow coordinates
      const flowPosition = reactFlow.screenToFlowPosition({ x: event.clientX, y: event.clientY });
      // Center the node at mouse position (node size is 260x160)
      const centeredPosition = {
        x: flowPosition.x - 130, // Half of node width (260/2)
        y: flowPosition.y - 80   // Half of node height (160/2)
      };
      createNewNode(centeredPosition);
      event.preventDefault();
      return;
    }

    event.preventDefault();
  }, [currentTool, reactFlow, createNewNode]);

  // Node types for ReactFlow
  const nodeTypes = {
    custom: CustomNode,
  };

  if (loading) {
    return null;
  }

  if (error) {
    return (
      <div style={{ 
        display: 'flex', 
        flexDirection: 'column',
        justifyContent: 'center', 
        alignItems: 'center', 
        height: '100%',
        fontSize: '16px',
        color: '#ff4d4f',
        gap: '16px'
      }}>
        <div>⚠️ {error}</div>
        <button
          onClick={refreshGraph}
          style={{
            padding: '8px 16px',
            background: '#3b82f6',
            color: 'white',
            border: 'none',
            borderRadius: '6px',
            cursor: 'pointer',
            fontSize: '14px'
          }}
        >
          Retry Connection
        </button>
      </div>
    );
  }


    return (
    <div
      id="graph-view-container"
      style={{ width: '100%', height: '100%', display: 'flex', justifyContent: 'center', position: 'relative' }}
    >
      <ReactFlow
        nodes={nodes}
        edges={edges}
        onNodesChange={onNodesChange}
        onEdgesChange={onEdgesChangeWithStyle}
        onConnect={onConnect}
        onNodeClick={onNodeClick}
        onEdgeClick={onEdgeClick}
        onNodeDragStart={onNodeDragStart}
        onNodeDrag={onNodeDrag}
        onNodeDragStop={onNodeDragStop}
        nodeTypes={nodeTypes}
        attributionPosition="bottom-left"
        minZoom={0.1}
        maxZoom={2}
        connectionMode={ConnectionMode.Loose}
        edgesFocusable={true}
        /* Miro-like trackpad behavior: two-finger pan, pinch to zoom */
        panOnScroll={true}
        panOnScrollMode={PanOnScrollMode.Free}
        zoomOnScroll={false}
        zoomOnPinch={true}
        /* Dynamic pan behavior based on tool mode */
        panOnDrag={currentTool === 'pan' ? [0, 2] : [2]} // Left mouse pan in pan mode, right mouse always pans
        selectionOnDrag={currentTool === 'select'}
        onMouseDown={onPaneMouseDown}
        colorMode="dark"
        nodesDraggable={true}
        nodesConnectable={currentTool === 'select'}
        elementsSelectable={true}
      >
        <MiniMap
          nodeColor={(node: any) => {
            const nd = node.data?.node;
            const baseGraph = node.data?.baseGraph;

            // Compute state dynamically
            let nodeState = 'unbuilt';
            if (baseGraph && nd) {
              const baseNode = baseGraph.nodes.find((n: any) => n.id === nd.id);
              if (baseNode) {
                // Compare only title and prompt (not properties)
                const isSame = nd.title === baseNode.title && nd.prompt === baseNode.prompt;
                nodeState = isSame ? 'built' : 'unbuilt';
              }
            }

            if (nodeState === 'built') return '#9ca3af';
            return '#fbbf24'; // unbuilt
          }}
        />
        <Controls />
        <Background color="#374151" gap={20} />
      </ReactFlow>

      {/* Tool Buttons - Left Side */}
      <div style={{
        position: 'absolute',
        left: '12px',
        top: '50%',
        transform: 'translateY(-50%)',
        display: 'flex',
        flexDirection: 'column',
        gap: '8px',
        zIndex: 1000,
      }}>
        {/* Select Tool */}
        <Button
          onClick={() => setCurrentTool('select')}
          variant={currentTool === 'select' ? 'default' : 'outline'}
          size="sm"
          className={`${currentTool === 'select'
            ? 'bg-blue-600 text-white border-blue-600 hover:bg-blue-700'
            : 'bg-zinc-800 text-zinc-400 border-0 hover:bg-zinc-700 hover:text-zinc-300'
          }`}
          style={{ width: '32px', height: '32px', padding: '0' }}
          title="Select Tool - Click to select nodes/edges, drag to select multiple, drag from node handles to create connections, press Delete to remove selected items"
        >
          <SquareDashed className="w-4 h-4" />
        </Button>

        {/* Pan Tool */}
        <Button
          onClick={() => setCurrentTool('pan')}
          variant={currentTool === 'pan' ? 'default' : 'outline'}
          size="sm"
          className={`${currentTool === 'pan'
            ? 'bg-blue-600 text-white border-blue-600 hover:bg-blue-700'
            : 'bg-zinc-800 text-zinc-400 border-0 hover:bg-zinc-700 hover:text-zinc-300'
          }`}
          style={{ width: '32px', height: '32px', padding: '0' }}
          title="Pan Tool - Click and drag to pan the view, right-click always pans"
        >
          <Hand className="w-4 h-4" />
        </Button>

        {/* Add Node Tool */}
        <Button
          onClick={() => setCurrentTool('add-node')}
          variant={currentTool === 'add-node' ? 'default' : 'outline'}
          size="sm"
          className={`${currentTool === 'add-node'
            ? 'bg-blue-600 text-white border-blue-600 hover:bg-blue-700'
            : 'bg-zinc-800 text-zinc-400 border-0 hover:bg-zinc-700 hover:text-zinc-300'
          }`}
          style={{ width: '32px', height: '32px', padding: '0' }}
          title="Add Node Tool - Click anywhere on the canvas to create a new node"
        >
          <StickyNote className="w-4 h-4" />
        </Button>
      </div>

      {/* Action Buttons - Right Side */}
      <div style={{
        position: 'absolute',
        top: '12px',
        right: '12px',
        display: 'flex',
        gap: '8px',
        zIndex: 1000,
      }}>
        {/* Build Entire Graph Button */}
        <Button
          onClick={buildEntireGraph}
          disabled={isBuildingGraph || !graph}
          variant="outline"
          size="sm"
          className={`bg-zinc-800 text-zinc-400 border-0 hover:bg-zinc-700 hover:text-zinc-300 ${
            isBuildingGraph ? 'cursor-not-allowed opacity-75' : ''
          }`}
          title={isBuildingGraph ? "Building graph..." : "Build entire graph with current changes"}
        >
          {isBuildingGraph ? (
            <>
              <Loader2 className="w-4 h-4 animate-spin mr-2" />
              Building Graph...
            </>
          ) : (
            <>
              <Play className="w-4 h-4 mr-2" />
              Build Graph
            </>
          )}
        </Button>
        
        {/* Rebuild Full Graph Button */}
        {/* <Button
          onClick={rebuildFullGraph}
          disabled={isRebuilding}
          variant="outline"
          size="sm"
          className="bg-zinc-800 text-zinc-400 border-0 hover:bg-zinc-700 hover:text-zinc-300"
          title={isRebuilding ? "Rebuilding graph..." : "Rebuild entire graph and generate code for all nodes"}
        >
          <RotateCcw className={`w-4 h-4 ${isRebuilding ? 'animate-spin' : ''}`} />
          {isRebuilding ? 'Rebuilding...' : 'Rebuild Full Graph'}
        </Button> */}
        
        {/* Delete Graph Button */}
        {/* <Button
          onClick={deleteGraph}
          variant="outline"
          size="sm"
          className="bg-zinc-800 text-red-400 border-0 hover:bg-red-900/20 hover:text-red-300"
          title="Delete graph"
        >
          <Trash2 className="w-4 h-4" />
          Delete Graph
        </Button> */}
      </div>
    </div>
  );
}

function GraphView() {
  return (
    <ReactFlowProvider>
      <GraphCanvas />
    </ReactFlowProvider>
  );
}

export default GraphView;<|MERGE_RESOLUTION|>--- conflicted
+++ resolved
@@ -1134,7 +1134,6 @@
         (reactFlowNodes || []).forEach((n) => posMap.set(n.id, { x: n.position.x, y: n.position.y }));
 
         (graph as any).edges.forEach((edge: any) => {
-<<<<<<< HEAD
           const src = String(edge.source);
           const tgt = String(edge.target);
           const symKey = [src, tgt].sort().join('~');
@@ -1164,12 +1163,12 @@
                 }
               }
             }
-=======
+              
           const edgeId = `${edge.source}-${edge.target}`;
           if (!addedEdges.has(edgeId)) {
-            // Check if edge is unbuilt
-            const isUnbuilt = isEdgeUnbuilt({ source: edge.source, target: edge.target }, baseGraph);
->>>>>>> 5ad6e0ed
+           // Check if edge is unbuilt
+           const isUnbuilt = isEdgeUnbuilt({ source: edge.source, target: edge.target }, baseGraph);
+            
             reactFlowEdges.push({
               id: edge.id,
               source: src,
@@ -1179,12 +1178,7 @@
               type: 'default',
               style: previouslySelectedEdges.has(edge.id)
                 ? selectedEdgeStyle
-<<<<<<< HEAD
-                : defaultEdgeStyle,
-=======
-                : (isUnbuilt ? unbuiltEdgeStyle : defaultEdgeStyle),
-              // Standard interaction width since handles are now visually large
->>>>>>> 5ad6e0ed
+               : (isUnbuilt ? unbuiltEdgeStyle : defaultEdgeStyle),
               interactionWidth: 24,
               selected: previouslySelectedEdges.has(edge.id),
             });
@@ -1228,19 +1222,12 @@
     // Store the new edge for potential rollback
     const newEdge = {
       id: `${params.source}-${params.target}`,
-<<<<<<< HEAD
       source: params.source!,
       target: params.target!,
       sourceHandle: params.sourceHandle || undefined,
       targetHandle: params.targetHandle || undefined,
       type: 'default' as const,
-      style: defaultEdgeStyle,
-=======
-      source: params.source,
-      target: params.target,
-      type: 'default',
-      style: unbuiltEdgeStyle, // New edges are always unbuilt
->>>>>>> 5ad6e0ed
+      style: unbuiltEdgeStyle,
       interactionWidth: 24,
       selected: false,
     };

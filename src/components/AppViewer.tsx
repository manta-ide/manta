// AppViewer.tsx
'use client';

import React, { useState, useRef, useEffect, useCallback } from 'react';
import { createPortal } from 'react-dom';
import IframeOverlay from './IframeOverlay';
import { setLastError } from '@/lib/runtimeErrorStore';
import { useProjectStore } from '@/lib/store';
import { postVarsUpdate } from '@/lib/child-bridge';

interface AppViewerProps {
  isEditMode: boolean;
}
  
/** Isolates runtime errors thrown by the preview iframe. */
class PreviewBoundary extends React.Component<{ children: React.ReactNode, iframeRef: React.RefObject<HTMLIFrameElement | null> }> {
  state = { hasError: false };
  componentDidMount() {
    try {
      this.props.iframeRef.current?.contentWindow?.addEventListener('error', function(event) {
        setLastError(
          event.error instanceof Error ? event.error.message : String(event.error),
          undefined,
        );
      });
    } catch {}
  }
    
    override componentDidCatch(error: unknown, info: React.ErrorInfo) {
      setLastError(
        error instanceof Error ? error.message : String(error),
        info.componentStack ?? undefined,
      );
      this.setState({ hasError: true });
    }
    override render() {
      return this.state.hasError ? null : this.props.children;
    }
  }

  // Unused component - keeping for potential future use
  // class PreviewBoundaryTest extends React.Component<{ children: React.ReactNode }> {
  //   state = { crash: false };
  //   render() {
  //     if (this.state.crash) throw new Error('Boom from render');
  //     return (
  //         <button onClick={() => {
  //           this.setState({ crash: true });
  //         }}>
  //           TEST ERROR
  //         </button>
  //     );
  //   }
  // }
  

const childPort = (typeof process !== 'undefined' ? (process.env.NEXT_PUBLIC_CHILD_PORT || '') : '') as string;
const childUrl = (typeof process !== 'undefined' ? (process.env.NEXT_PUBLIC_CHILD_URL || '') : '') as string;
const IFRAME_URL = childUrl || (childPort ? `/iframe/` : '/iframe/');

// Timeout for iframe loading (15 seconds - faster than before)
const IFRAME_LOAD_TIMEOUT = 15000;

export default function AppViewer({ isEditMode }: AppViewerProps) {
  /* ── state & refs ───────────────────────────────────────────── */
  const [iframeKey, setIframeKey] = useState(0);
  const { refreshTrigger, setIframeReady } = useProjectStore();

  const iframeRef = useRef<HTMLIFrameElement>(null);
  const loadTimeoutRef = useRef<NodeJS.Timeout | null>(null);
  const retryCountRef = useRef(0);
  const maxRetries = 3;

  /* host element (inside iframe) that will receive the portal */
  const [overlayHost, setOverlayHost] = useState<HTMLElement | null>(null);

  /* ── handle iframe errors ── */
  // Ensure overlay host exists and is properly set up
  const ensureOverlayHost = useCallback(() => {
    if (!iframeRef.current) return;

    try {
      const doc = iframeRef.current?.contentDocument ?? iframeRef.current?.contentWindow?.document ?? null;
      if (!doc) {
        console.warn('Cannot access iframe document for overlay host setup');
        return;
      }

      // Check if overlay host already exists
      let host = doc.getElementById('selection-overlay-root') as HTMLElement;
      if (host) {
        console.log('Overlay host already exists, updating styles');
        // Update styles in case they changed
        Object.assign(host.style, {
          position: 'absolute',
          inset: '0',
          zIndex: '9999',
          pointerEvents: isEditMode ? 'auto' : 'none',
        });
        setOverlayHost(host);
        return;
      }

      // Create new overlay host
      console.log('Creating new overlay host');
      host = doc.createElement('div');
      host.id = 'selection-overlay-root';
      Object.assign(host.style, {
        position: 'absolute',
        inset: '0',
        zIndex: '9999',
        pointerEvents: isEditMode ? 'auto' : 'none',
      });

      // Find container and ensure proper positioning
      const appRoot = (doc.getElementById('app-root') as HTMLElement) || doc.body;
      if (getComputedStyle(appRoot).position === 'static') {
        appRoot.style.position = 'relative';
      }

      try {
        appRoot.appendChild(host);
        setOverlayHost(host);
        console.log('Overlay host created successfully');
      } catch (error) {
        console.error('Failed to append overlay host:', error);
      }
    } catch (error) {
      console.error('Error ensuring overlay host:', error);
    }
  }, [isEditMode]);

  const handleIframeError = useCallback(() => {
    console.error('Iframe failed to load - child app may not be running');

    // Clear the timeout
    if (loadTimeoutRef.current) {
      clearTimeout(loadTimeoutRef.current);
      loadTimeoutRef.current = null;
    }

    // Try to retry if we haven't exceeded max retries
    if (retryCountRef.current < maxRetries) {
      retryCountRef.current += 1;
      console.log(`Retrying iframe load (attempt ${retryCountRef.current}/${maxRetries}) - make sure child app is running with 'npm run dev:app'`);
      setTimeout(() => {
        setIframeKey(prev => prev + 1);
      }, 2000); // Wait 2 seconds before retry
    } else {
      console.warn('Max iframe load retries exceeded, assuming ready (child app may not be available)');
      setIframeReady(true);
    }
  }, [maxRetries]);

  /* ── create / reuse host <div> inside the iframe once it loads ── */
  const handleIframeLoad = useCallback(async () => {
    console.log('✅ Iframe load event fired');

    // Clear the timeout since iframe loaded successfully
    if (loadTimeoutRef.current) {
      clearTimeout(loadTimeoutRef.current);
      loadTimeoutRef.current = null;
    }

    // Reset retry count on successful load
    retryCountRef.current = 0;

    // Verify iframe content is actually accessible
    try {
      const iframeDoc = iframeRef.current?.contentDocument || iframeRef.current?.contentWindow?.document;
      if (iframeDoc && iframeDoc.readyState === 'complete') {
        console.log('✅ Iframe content is ready');
        setIframeReady(true);
      } else {
        // Wait a bit more for content to be ready
        setTimeout(() => {
          console.log('✅ Iframe marked as ready (after verification delay)');
          setIframeReady(true);
        }, 1000);
      }
    } catch (error) {
      console.warn('⚠️ Could not verify iframe content, assuming ready:', error);
      setIframeReady(true);
    }

    // Give iframe time to fully hydrate before manipulating DOM
    setTimeout(() => {
      let doc: Document | null = null;
      try {
        doc = iframeRef.current?.contentDocument ?? iframeRef.current?.contentWindow?.document ?? null;
      } catch {
        doc = null; // Cross-origin: skip overlay injection
      }
      try {
        // Expose child window globally for message bridge
        if (typeof window !== 'undefined') {
          (window as any).__mantaChildWindow = iframeRef.current?.contentWindow || null;
          (window as any).__mantaChildOrigin = window.location.origin;
        }
      } catch {}
      if (!doc) return;

      // Wait for iframe's React to fully hydrate before DOM manipulation
      setTimeout(() => {
        try { doc.getElementById('selection-overlay-root')?.remove(); } catch {}

        // pick a container that scrolls with content
        const appRoot =
          (doc.getElementById('app-root') as HTMLElement) || doc.body;

        // ensure positioned ancestor for absolute children
        if (getComputedStyle(appRoot).position === 'static') {
          appRoot.style.position = 'relative';
        }

        // Ensure overlay host exists (this will create or update it)
        ensureOverlayHost();
      }, 100); // Additional delay for iframe hydration
    }, 0);
  }, [isEditMode]);
  useEffect(() => {
    // mark not ready until probe or load fires
    setIframeReady(false);
  }, []); // Remove setIframeReady from dependencies to prevent infinite loop

  // Set up timeout for iframe loading
  useEffect(() => {
    // Clear any existing timeout
    if (loadTimeoutRef.current) {
      clearTimeout(loadTimeoutRef.current);
    }

    // Set new timeout - if iframe doesn't load within timeout, assume it's ready anyway
    loadTimeoutRef.current = setTimeout(() => {
      console.warn(`Iframe load timeout reached (${IFRAME_LOAD_TIMEOUT}ms), assuming ready`);
      setIframeReady(true);
      loadTimeoutRef.current = null;
    }, IFRAME_LOAD_TIMEOUT);

    return () => {
      if (loadTimeoutRef.current) {
        clearTimeout(loadTimeoutRef.current);
        loadTimeoutRef.current = null;
      }
    };
  }, [iframeKey, setIframeReady]); // Restart timeout when iframe reloads

  // Subscribe to server-sent vars updates and forward to child iframe
  useEffect(() => {
    let es: EventSource | null = null;
    try {
      es = new EventSource('/api/vars/subscribe');
      es.onmessage = (ev) => {
        try {
          const data = JSON.parse(ev.data || '{}');
          if (data && (data.type === 'vars') && data.updates && typeof data.updates === 'object') {
            postVarsUpdate(data.updates);
          }
        } catch {}
      };
      es.onerror = () => {
        // Silently ignore; the overlay remains usable
      };
    } catch {}
    return () => {
      try { es?.close(); } catch {}
    };
  }, []);

  // Listen for child ready signals and establish connection
  useEffect(() => {
    const handleChildReady = (event: MessageEvent) => {
      if (event.data?.type === 'manta:child:ready' && event.data?.source === 'child') {
        console.log('Parent received child ready signal, establishing connection');

        // Set up the child window reference for the bridge
        if (iframeRef.current?.contentWindow) {
          (window as any).__mantaChildWindow = iframeRef.current.contentWindow;
          (window as any).__mantaChildOrigin = window.location.origin;

          // Acknowledge the ready signal to stop child retrying
          try {
            iframeRef.current.contentWindow.postMessage({
              type: 'manta:parent:ready',
              source: 'parent'
            }, '*');
            console.log('Parent acknowledged child ready signal');
          } catch (error) {
            console.warn('Failed to acknowledge child ready signal:', error);
          }

          // Send current vars to establish initial state
<<<<<<< HEAD
          try {
            fetch('/api/vars')
              .then(res => res.json())
              .then((currentVars) => {
                if (currentVars && Object.keys(currentVars || {}).length > 0) {
                  const handleChildReadyVars = (updates: any) => {
                    if (iframeRef.current?.contentWindow && updates) {
                      try {
                        iframeRef.current.contentWindow.postMessage({
                          type: 'manta:vars:update',
                          updates,
                          source: 'parent'
                        }, '*');
                        console.log('Sent initial vars to child on connection');
                      } catch (error) {
                        console.warn('Failed to send initial vars to child:', error);
                      }
                    }
                  };
                  handleChildReadyVars(currentVars);
                }
              })
              .catch(() => {});
          } catch {}
=======
          (async () => {
            try {
              const response = await fetch('/api/vars');
              if (!response.ok) {
                throw new Error(`HTTP ${response.status}`);
              }
              const currentVars = await response.json();
              if (currentVars && Object.keys(currentVars).length > 0) {
                const handleChildReadyVars = (updates: any) => {
                  if (iframeRef.current?.contentWindow && updates) {
                    try {
                      iframeRef.current.contentWindow.postMessage({
                        type: 'manta:vars:update',
                        updates,
                        source: 'parent'
                      }, '*');
                      console.log('Sent initial vars to child on connection');
                    } catch (error) {
                      console.warn('Failed to send initial vars to child:', error);
                    }
                  }
                };
                handleChildReadyVars(currentVars);
              }
            } catch (error) {
              console.warn('Failed to load vars for child initialization:', error);
            }
          })();
>>>>>>> 5ad6e0ed

          // Now that child is ready, ensure overlay host is created/updated
          setTimeout(() => {
            ensureOverlayHost();
          }, 500); // Give child time to fully hydrate
        }
      }
    };

    window.addEventListener('message', handleChildReady);
    return () => window.removeEventListener('message', handleChildReady);
  }, []);

  /* ── cleanup overlay host on unmount ───────────────────────── */
  useEffect(() => {
    return () => {
      const currentIframeRef = iframeRef.current;
      if (currentIframeRef) {
        const host = currentIframeRef.contentDocument?.getElementById('selection-overlay-root');
        host?.remove();
      }
    };
  }, []);

  // Toggle click-through behavior when edit mode changes
  useEffect(() => {
    if (overlayHost) {
      overlayHost.style.pointerEvents = isEditMode ? 'auto' : 'none';
    }
  }, [overlayHost, isEditMode]);

  // Periodically ensure overlay host persists (in case iframe content changes)
  useEffect(() => {
    if (!iframeRef.current) return;

    const checkOverlayHost = () => {
      try {
        const doc = iframeRef.current?.contentDocument ?? iframeRef.current?.contentWindow?.document ?? null;
        if (doc) {
          const host = doc.getElementById('selection-overlay-root');
          if (!host) {
            console.log('Overlay host missing, recreating...');
            ensureOverlayHost();
          }
        }
      } catch (error) {
        // Silently ignore cross-origin errors
      }
    };

    // Check every 2 seconds
    const interval = setInterval(checkOverlayHost, 2000);
    return () => clearInterval(interval);
  }, [ensureOverlayHost]);

  // Reload iframe when refreshTrigger changes
  useEffect(() => {
    if (refreshTrigger > 0) {
      console.log('refreshing iframe');
      // Reset retry count on manual refresh
      retryCountRef.current = 0;
      setIframeKey(prevKey => prevKey + 1);
    }
  }, [refreshTrigger]); // Remove setIframeReady from dependencies

  /* No local fallback UI; a global overlay handles loading */

  /* ── render ─────────────────────────────────────────────────── */
  return (
    <PreviewBoundary iframeRef={iframeRef}  >
    
      <div className="flex flex-col h-full bg-background border-l">
        <div className="flex-1 relative min-h-0">
          <iframe
            key={iframeKey}
            ref={iframeRef}
            src={IFRAME_URL}
            className="w-full h-full border-0"
            title="Demo App"
            onLoad={handleIframeLoad}
            onError={handleIframeError}
          />

          {/* All overlay UI is portalled INTO the iframe’s document */}
          {overlayHost &&
            createPortal(
              <IframeOverlay isEditMode={isEditMode} />,
              overlayHost,
            )}
        </div>
      </div>
    </PreviewBoundary>

  );
}<|MERGE_RESOLUTION|>--- conflicted
+++ resolved
@@ -290,7 +290,6 @@
           }
 
           // Send current vars to establish initial state
-<<<<<<< HEAD
           try {
             fetch('/api/vars')
               .then(res => res.json())
@@ -315,37 +314,6 @@
               })
               .catch(() => {});
           } catch {}
-=======
-          (async () => {
-            try {
-              const response = await fetch('/api/vars');
-              if (!response.ok) {
-                throw new Error(`HTTP ${response.status}`);
-              }
-              const currentVars = await response.json();
-              if (currentVars && Object.keys(currentVars).length > 0) {
-                const handleChildReadyVars = (updates: any) => {
-                  if (iframeRef.current?.contentWindow && updates) {
-                    try {
-                      iframeRef.current.contentWindow.postMessage({
-                        type: 'manta:vars:update',
-                        updates,
-                        source: 'parent'
-                      }, '*');
-                      console.log('Sent initial vars to child on connection');
-                    } catch (error) {
-                      console.warn('Failed to send initial vars to child:', error);
-                    }
-                  }
-                };
-                handleChildReadyVars(currentVars);
-              }
-            } catch (error) {
-              console.warn('Failed to load vars for child initialization:', error);
-            }
-          })();
->>>>>>> 5ad6e0ed
-
           // Now that child is ready, ensure overlay host is created/updated
           setTimeout(() => {
             ensureOverlayHost();

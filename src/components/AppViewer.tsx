// AppViewer.tsx
'use client';

import React, { useState, useRef, useEffect, useCallback } from 'react';
import { createPortal } from 'react-dom';
import IframeOverlay from './IframeOverlay';
import { LoaderFive } from '@/components/ui/loader';
import { useProjectStore } from '@/lib/store';
import { getLastError, setLastError } from '@/lib/runtimeErrorStore';

interface AppViewerProps {
  isEditMode: boolean;
}
  
/** Isolates runtime errors thrown by the preview iframe. */
class PreviewBoundary extends React.Component<{ children: React.ReactNode, iframeRef: React.RefObject<HTMLIFrameElement | null> }> {
  state = { hasError: false };
  componentDidMount() {
    this.props.iframeRef.current?.contentWindow?.addEventListener('error', function(event) {
      setLastError(
        event.error instanceof Error ? event.error.message : String(event.error),
        undefined,
      );
    });
  }
    
    override componentDidCatch(error: unknown, info: React.ErrorInfo) {
      setLastError(
        error instanceof Error ? error.message : String(error),
        info.componentStack ?? undefined,
      );
      this.setState({ hasError: true });
    }
    override render() {
      return this.state.hasError ? null : this.props.children;
    }
  }

  class PreviewBoundaryTest extends React.Component<{ children: React.ReactNode }> {
    state = { crash: false };
    render() {
      if (this.state.crash) throw new Error('Boom from render');
      return (
          <button onClick={() => {
            this.setState({ crash: true });
          }}>
            TEST ERROR
          </button>
      );
    }
  }
  

const IFRAME_PATH = '/iframe';

export default function AppViewer({ isEditMode }: AppViewerProps) {
  /* ── state & refs ───────────────────────────────────────────── */
  const [isAppRunning, setIsAppRunning] = useState(false);
  const [isRefreshing, setIsRefreshing] = useState(false);
  const { refreshTrigger } = useProjectStore();

  const iframeRef = useRef<HTMLIFrameElement>(null);
  const scrollPositionRef = useRef<{ x: number; y: number } | null>(null);

  /* host element (inside iframe) that will receive the portal */
  const [overlayHost, setOverlayHost] = useState<HTMLElement | null>(null);

  /* ── create / reuse host <div> inside the iframe once it loads ── */
  const handleIframeLoad = useCallback(() => {
    // inside handleIframeLoad
const doc =
iframeRef.current?.contentDocument ??
iframeRef.current?.contentWindow?.document;
if (!doc) return;

// remove previous host if any
doc.getElementById('selection-overlay-root')?.remove();

// pick a container that scrolls with content
const appRoot =
(doc.getElementById('app-root') as HTMLElement) || doc.body;

// ensure positioned ancestor for absolute children
if (getComputedStyle(appRoot).position === 'static') {
appRoot.style.position = 'relative';
}

// (re)-create host that scrolls with content
const host = doc.createElement('div');
host.id = 'selection-overlay-root';
Object.assign(host.style, {
position: 'absolute',  // <- NOT fixed
inset: '0',
zIndex: '9999',
// Let the child overlay layer decide whether to capture events.
pointerEvents: 'auto',
});
appRoot.appendChild(host);

setOverlayHost(host);

  }, []);

  /* ── cleanup overlay host on unmount ───────────────────────── */
  useEffect(() => {
    return () => {
      const host =
        iframeRef.current
          ?.contentDocument?.getElementById('selection-overlay-root');
      host?.remove();
    };
  }, []);

  /* ── liveness probe for the child app ───────────────────────── */
  useEffect(() => {
    const probe = async () => {
      try {
        await fetch(IFRAME_PATH, { method: 'HEAD' });
        setIsAppRunning(true);
      } catch {
        setIsAppRunning(false);
      }
    };
    probe();
    const id = setInterval(probe, 3_000);
    return () => clearInterval(id);
  }, []);

  /* ── refresh iframe when file operations complete ───────────── */
  useEffect(() => {
    if (refreshTrigger > 0) {
      setIsRefreshing(true);

      /* remember where the user was */
      const win = iframeRef.current?.contentWindow;
      if (win) {
        scrollPositionRef.current = { x: win.scrollX, y: win.scrollY };
      }

      /* cache-bust */
      const iframe = iframeRef.current;
      if (iframe) {
        const base = iframe.src.split('?')[0];
        iframe.src = `${base}?refresh=${refreshTrigger}`;
      }
    }
  }, [refreshTrigger]);

  /* ── early fallback while the child isn’t running ───────────── */
  if (!isAppRunning) {
    return (
      <div className="flex flex-col h-full bg-background border-l">
        <div className="flex-1 flex items-center justify-center">
          <LoaderFive text="Waiting for app on :3001…" />
        </div>
      </div>
    );
  }

  /* ── render ─────────────────────────────────────────────────── */
  return (
<<<<<<< HEAD
    <div className="flex flex-col h-full bg-background border-l">
      <div className="flex-1 relative min-h-0">
        <iframe
          ref={iframeRef}
          src={IFRAME_PATH}
          className="w-full h-full border-0"
          title="Demo App"
          onLoad={handleIframeLoad}
          sandbox="allow-scripts allow-same-origin allow-forms allow-popups"
        />

        {/* All overlay UI is portalled INTO the iframe's document */}
        {overlayHost &&
          createPortal(
            <IframeOverlay isEditMode={isEditMode} sessionId="default" />,
            overlayHost,
          )}
=======
    <PreviewBoundary iframeRef={iframeRef}  >
    
      <div className="flex flex-col h-full bg-background border-l">
        <div className="flex-1 relative min-h-0">
          <iframe
            ref={iframeRef}
            src={IFRAME_PATH}
            className="w-full h-full border-0"
            title="Demo App"
            onLoad={handleIframeLoad}
            sandbox="allow-scripts allow-same-origin allow-forms allow-popups"
          />

          {/* All overlay UI is portalled INTO the iframe’s document */}
          {overlayHost &&
            createPortal(
              <div
                ref={overlayRef}
                style={{
                  position: 'absolute',
                  inset: 0,
                  pointerEvents: isEditMode ? 'auto' : 'none',
                  cursor: isEditMode && isSelecting ? 'crosshair' : 'default',
                }}
                onMouseDown={handleMouseDown}
                onMouseMove={handleMouseMove}
                onMouseUp={handleMouseUp}
                onClick={handleClick}
              >
                <SelectionOverlay isEditMode={isEditMode} />
              </div>,
              overlayHost,
            )}
        </div>
>>>>>>> 9a18db2c
      </div>
    </PreviewBoundary>
  );
}<|MERGE_RESOLUTION|>--- conflicted
+++ resolved
@@ -159,25 +159,6 @@
 
   /* ── render ─────────────────────────────────────────────────── */
   return (
-<<<<<<< HEAD
-    <div className="flex flex-col h-full bg-background border-l">
-      <div className="flex-1 relative min-h-0">
-        <iframe
-          ref={iframeRef}
-          src={IFRAME_PATH}
-          className="w-full h-full border-0"
-          title="Demo App"
-          onLoad={handleIframeLoad}
-          sandbox="allow-scripts allow-same-origin allow-forms allow-popups"
-        />
-
-        {/* All overlay UI is portalled INTO the iframe's document */}
-        {overlayHost &&
-          createPortal(
-            <IframeOverlay isEditMode={isEditMode} sessionId="default" />,
-            overlayHost,
-          )}
-=======
     <PreviewBoundary iframeRef={iframeRef}  >
     
       <div className="flex flex-col h-full bg-background border-l">
@@ -194,26 +175,12 @@
           {/* All overlay UI is portalled INTO the iframe’s document */}
           {overlayHost &&
             createPortal(
-              <div
-                ref={overlayRef}
-                style={{
-                  position: 'absolute',
-                  inset: 0,
-                  pointerEvents: isEditMode ? 'auto' : 'none',
-                  cursor: isEditMode && isSelecting ? 'crosshair' : 'default',
-                }}
-                onMouseDown={handleMouseDown}
-                onMouseMove={handleMouseMove}
-                onMouseUp={handleMouseUp}
-                onClick={handleClick}
-              >
-                <SelectionOverlay isEditMode={isEditMode} />
-              </div>,
+              <IframeOverlay isEditMode={isEditMode} sessionId="default" />,
               overlayHost,
             )}
         </div>
->>>>>>> 9a18db2c
       </div>
     </PreviewBoundary>
+
   );
 }
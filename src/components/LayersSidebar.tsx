--- conflicted
+++ resolved
@@ -2,11 +2,7 @@
 
 import React, { useEffect } from 'react';
 import { useProjectStore } from '@/lib/store';
-<<<<<<< HEAD
 import { Globe, Box, Puzzle, Code } from 'lucide-react';
-=======
-import { Folder, FolderOpen, File, ChevronRight } from 'lucide-react';
->>>>>>> b9f9f66c
 import ResizeHandle from './ResizeHandle';
 import { motion, AnimatePresence } from 'motion/react';
 import { cn } from '@/lib/utils';
@@ -14,7 +10,6 @@
 
 type Props = { open?: boolean };
 
-<<<<<<< HEAD
 // Fixed C4 layers that are always present
 const C4_LAYERS = [
   { name: 'system', icon: Globe, label: 'System', color: 'text-blue-400' },
@@ -26,323 +21,10 @@
 export default function LayersSidebar({ open = true }: Props) {
   const { activeLayer, loadLayers, setActiveLayer, graphLoading, rightSidebarWidth, setRightSidebarWidth } = useProjectStore();
 
-  useEffect(() => { loadLayers(); }, [loadLayers]);
-=======
-// Tree node for displaying graph nodes recursively
-interface GraphNodeTreeNode {
-  node: GraphNode;
-  level: number;
-  isLast: boolean;
-  parentPath: boolean[];
-  navigationPath: string[]; // Full path from root to this node
-}
-
-function buildGraphTree(graph: Graph | null): GraphNodeTreeNode[] {
-  if (!graph || !graph.nodes) return [];
-
-  const nodes = graph.nodes || [];
-
-  // Create tree nodes for each graph node
-  const treeNodes: GraphNodeTreeNode[] = nodes.map((node, index) => ({
-    node,
-    level: 0,
-    isLast: index === nodes.length - 1,
-    parentPath: [],
-    navigationPath: [node.id] // Root nodes have path [nodeId]
-  }));
-
-  // Sort by node title
-  treeNodes.sort((a, b) => a.node.title.localeCompare(b.node.title));
-
-  // Update isLast after sorting
-  treeNodes.forEach((node, index) => {
-    node.isLast = index === treeNodes.length - 1;
-  });
-
-  return treeNodes;
-}
-
-export default function LayersSidebar({ open = true }: Props) {
-  const { graph, rightSidebarWidth, setRightSidebarWidth, navigationPath, setNavigationPath } = useProjectStore();
-  const [expandedNodes, setExpandedNodes] = useState<Set<string>>(new Set());
-  const indent = 20;
-
   // Always use root graph to build the tree
   const graphTree = useMemo(() => {
     return buildGraphTree(graph);
   }, [graph]);
-
-  const toggleExpanded = (nodeId: string) => {
-    setExpandedNodes(prev => {
-      const newSet = new Set(prev);
-      if (newSet.has(nodeId)) {
-        newSet.delete(nodeId);
-      } else {
-        newSet.add(nodeId);
-      }
-      return newSet;
-    });
-  };
-
-  // Check if a node is currently selected (highlighted) based on navigationPath
-  const isNodeSelected = (nodeNavigationPath: string[]): boolean => {
-    // Check if this node's navigation path matches the current navigation path
-    return navigationPath.length === nodeNavigationPath.length &&
-           navigationPath.every((id, index) => id === nodeNavigationPath[index]);
-  };
-
-  // Check if root is selected
-  const isRootSelected = navigationPath.length === 0;
-
-  // Auto-expand selected nodes when navigationPath changes
-  useEffect(() => {
-    if (navigationPath.length > 0) {
-      setExpandedNodes(prev => {
-        const newSet = new Set(prev);
-        // Expand all nodes in the navigation path (ancestors of selected node)
-        navigationPath.forEach(nodeId => {
-          newSet.add(nodeId);
-        });
-        return newSet;
-      });
-    }
-  }, [navigationPath]);
-
-  // Auto-expand root when at root level
-  useEffect(() => {
-    if (navigationPath.length === 0) {
-      setExpandedNodes(new Set(['__root__']));
-    }
-  }, [navigationPath]);
-
-  // Render a graph node and its children recursively
-  const renderNodeItem = (item: GraphNodeTreeNode): React.ReactNode => {
-    const hasNestedGraph = !!(item.node.graph && item.node.graph.nodes && item.node.graph.nodes.length > 0);
-    const isExpanded = expandedNodes.has(item.node.id);
-    const isSelected = isNodeSelected(item.navigationPath);
-
-    const getDefaultIcon = () =>
-      hasNestedGraph ? (
-        isExpanded ? (
-          <FolderOpen className="h-4 w-4" />
-        ) : (
-          <Folder className="h-4 w-4" />
-        )
-      ) : (
-        <File className="h-4 w-4" />
-      );
-
-    return (
-      <div key={item.node.id} className="select-none">
-        <motion.div
-          className={cn(
-            "flex items-center py-2 px-3 cursor-pointer transition-all duration-200 relative group rounded",
-            isSelected ? "bg-blue-500/20 border border-blue-500/50" : "bg-zinc-800/40 border border-zinc-700 hover:bg-zinc-700"
-          )}
-          style={{ paddingLeft: item.level * indent + 12 }}
-          onClick={(e) => {
-            e.stopPropagation();
-            // Click to navigate to this node using the correct navigation path
-            setNavigationPath(item.navigationPath);
-            // Collapse siblings at same level when selecting this node
-            setExpandedNodes(prev => {
-              const newSet = new Set(prev);
-              // Only keep the root and the selected node's ancestors expanded
-              // Remove any expanded siblings at the same level
-              const nodesToRemove = graphTree
-                .filter(n => n.node.id !== item.node.id && n.level === item.level)
-                .map(n => n.node.id);
-              nodesToRemove.forEach(id => newSet.delete(id));
-              return newSet;
-            });
-          }}
-          whileTap={{ scale: 0.98, transition: { duration: 0.1 } }}
-        >
-          {/* Tree Lines */}
-          {item.level > 0 && (
-            <div className="absolute left-0 top-0 bottom-0 pointer-events-none">
-              {item.parentPath.map((isLastInPath, pathIndex) => (
-                <div
-                  key={pathIndex}
-                  className="absolute top-0 bottom-0 border-l border-zinc-600/40"
-                  style={{
-                    left: pathIndex * indent + 12,
-                    display:
-                      pathIndex === item.parentPath.length - 1 && item.isLast
-                        ? "none"
-                        : "block",
-                  }}
-                />
-              ))}
-              <div
-                className="absolute top-1/2 border-t border-zinc-600/40"
-                style={{
-                  left: (item.level - 1) * indent + 12,
-                  width: indent - 4,
-                  transform: "translateY(-1px)",
-                }}
-              />
-              {item.isLast && (
-                <div
-                  className="absolute top-0 border-l border-zinc-600/40"
-                  style={{
-                    left: (item.level - 1) * indent + 12,
-                    height: "50%",
-                  }}
-                />
-              )}
-            </div>
-          )}
-
-          {/* Expand Icon */}
-          <motion.div
-            className="flex items-center justify-center w-4 h-4 mr-1"
-            animate={{ rotate: hasNestedGraph && isExpanded ? 90 : 0 }}
-            transition={{ duration: 0.2, ease: "easeInOut" }}
-            onClick={(e) => {
-              e.stopPropagation();
-              if (hasNestedGraph) {
-                toggleExpanded(item.node.id);
-              }
-            }}
-          >
-            {hasNestedGraph && (
-              <ChevronRight className="h-3 w-3 text-zinc-400" />
-            )}
-          </motion.div>
-
-          {/* Node Icon */}
-          <motion.div
-            className="flex items-center justify-center w-4 h-4 mr-2 text-zinc-400"
-            whileHover={{ scale: 1.1 }}
-            transition={{ duration: 0.15 }}
-          >
-            {getDefaultIcon()}
-          </motion.div>
-
-          {/* Node Title */}
-          <span className="text-sm truncate flex-1 text-zinc-300">
-            {item.node.title}
-          </span>
-        </motion.div>
-
-        {/* Children (nested graph nodes) */}
-        <AnimatePresence>
-          {hasNestedGraph && isExpanded && (
-            <motion.div
-              initial={{ height: 0, opacity: 0 }}
-              animate={{ height: "auto", opacity: 1 }}
-              exit={{ height: 0, opacity: 0 }}
-              transition={{
-                duration: 0.3,
-                ease: "easeInOut",
-              }}
-              className="overflow-hidden"
-            >
-              <motion.div
-                initial={{ y: -10 }}
-                animate={{ y: 0 }}
-                exit={{ y: -10 }}
-                transition={{
-                  duration: 0.2,
-                  delay: 0.1,
-                }}
-              >
-                {item.node.graph?.nodes?.map((childNode: GraphNode, childIndex: number) => {
-                  const childItem: GraphNodeTreeNode = {
-                    node: childNode,
-                    level: item.level + 1,
-                    isLast: childIndex === item.node.graph!.nodes!.length - 1,
-                    parentPath: item.parentPath.concat(item.isLast),
-                    navigationPath: [...item.navigationPath, childNode.id] // Extend parent path
-                  };
-                  return renderNodeItem(childItem);
-                })}
-              </motion.div>
-            </motion.div>
-          )}
-        </AnimatePresence>
-      </div>
-    );
-  };
-
-  // Render Root item with expand/collapse
-  const renderRoot = () => {
-    const isExpanded = expandedNodes.has('__root__');
-    
-    return (
-      <div key="__root__" className="select-none">
-        <motion.div
-          className={cn(
-            "flex items-center py-2 px-3 cursor-pointer transition-all duration-200 relative group rounded font-semibold",
-            isRootSelected ? "bg-blue-500/20 border border-blue-500/50" : "bg-zinc-800/40 border border-zinc-700 hover:bg-zinc-700"
-          )}
-          onClick={(e) => {
-            e.stopPropagation();
-            // Click to navigate to root
-            setNavigationPath([]);
-          }}
-          whileTap={{ scale: 0.98, transition: { duration: 0.1 } }}
-        >
-          {/* Expand Icon */}
-          <motion.div
-            className="flex items-center justify-center w-4 h-4 mr-1"
-            animate={{ rotate: isExpanded ? 90 : 0 }}
-            transition={{ duration: 0.2, ease: "easeInOut" }}
-            onClick={(e) => {
-              e.stopPropagation();
-              toggleExpanded('__root__');
-            }}
-          >
-            <ChevronRight className="h-3 w-3 text-zinc-400" />
-          </motion.div>
-
-          {/* Node Icon */}
-          <motion.div
-            className="flex items-center justify-center w-4 h-4 mr-2 text-zinc-400"
-            whileHover={{ scale: 1.1 }}
-            transition={{ duration: 0.15 }}
-          >
-            <Folder className="h-4 w-4" />
-          </motion.div>
-
-          {/* Node Title */}
-          <span className="text-sm truncate flex-1 text-zinc-300">
-            Root
-          </span>
-        </motion.div>
-
-        {/* Root Children */}
-        <AnimatePresence>
-          {isExpanded && (
-            <motion.div
-              initial={{ height: 0, opacity: 0 }}
-              animate={{ height: "auto", opacity: 1 }}
-              exit={{ height: 0, opacity: 0 }}
-              transition={{
-                duration: 0.3,
-                ease: "easeInOut",
-              }}
-              className="overflow-hidden"
-            >
-              <motion.div
-                initial={{ y: -10 }}
-                animate={{ y: 0 }}
-                exit={{ y: -10 }}
-                transition={{
-                  duration: 0.2,
-                  delay: 0.1,
-                }}
-              >
-                {graphTree.map((item) => renderNodeItem(item))}
-              </motion.div>
-            </motion.div>
-          )}
-        </AnimatePresence>
-      </div>
-    );
-  };
->>>>>>> b9f9f66c
 
   if (!open) return null;
 
@@ -353,7 +35,6 @@
     >
       <div className="px-3 py-2 border-b border-zinc-700">
         <div className="flex items-center gap-2 text-xs font-medium text-zinc-300">
-<<<<<<< HEAD
           C4 Layers
         </div>
       </div>
@@ -385,28 +66,6 @@
           })}
         </div>
       </div>
-=======
-          Graph Nodes
-        </div>
-      </div>
-
-      <motion.div
-        className="p-2 flex-1 overflow-y-auto"
-        initial={{ opacity: 0, y: 10 }}
-        animate={{ opacity: 1, y: 0 }}
-        transition={{ duration: 0.3, ease: "easeOut" }}
-      >
-        {graphTree.length === 0 ? (
-          <div className="text-xs text-zinc-400 text-center py-8">
-            No nodes in graph yet
-          </div>
-        ) : (
-          <div className="space-y-1">
-            {renderRoot()}
-          </div>
-        )}
-      </motion.div>
->>>>>>> b9f9f66c
 
       <ResizeHandle
         direction="left"

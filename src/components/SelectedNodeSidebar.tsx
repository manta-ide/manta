'use client';

import React, { useState, useEffect, useCallback, useRef } from 'react';
import { useProjectStore } from '@/lib/store';
import { useChatService } from '@/lib/chatService';
import PropertyEditor from './property-editors';
import ResizeHandle from './ResizeHandle';
import { Property } from '@/app/api/lib/schemas';
import { Textarea } from "@/components/ui/textarea";
import { Input } from "@/components/ui/input";
import { ScrollArea } from "@/components/ui/scroll-area";
import { SelectNative } from "@/components/ui/select-native";

type EdgeShape = 'solid' | 'dotted';

export default function SelectedNodeSidebar() {
	
	const {
		selectedNodeId,
		selectedNode,
		setSelectedNode,
		selectedNodeIds,
		setSelectedNodeIds,
		selectedEdgeId,
		selectedEdge,
		selectedEdgeIds,
		setSelectedEdge,
		triggerRefresh,
		refreshGraph,
		updateNode,
		updateEdge,
		updateProperty,
		updatePropertyLocal,
		connectToGraphEvents,
		graph,
		leftSidebarWidth,
		setLeftSidebarWidth
	} = useProjectStore();
	const { actions } = useChatService();
	const [promptDraft, setPromptDraft] = useState<string>('');
	const [titleDraft, setTitleDraft] = useState<string>('');
<<<<<<< HEAD
  const [shapeDraft, setShapeDraft] = useState<'rectangle' | 'circle' | 'triangle' | 'diamond' | 'hexagon' | 'arrow-rectangle' | 'cylinder' | 'parallelogram' | 'round-rectangle'>('rectangle');
=======
  const [shapeDraft, setShapeDraft] = useState<'rectangle' | 'circle' | 'triangle'>('rectangle');
  const [edgeShapeDraft, setEdgeShapeDraft] = useState<EdgeShape>('solid');
  const [edgeShapeError, setEdgeShapeError] = useState<string | null>(null);
>>>>>>> 4f70e172
	// Building state is tracked locally since node.state was removed
	const [isGeneratingProperties, setIsGeneratingProperties] = useState(false);
	const metadataFiles = Array.from(new Set(
		(selectedNode?.metadata?.files ?? [])
			.filter((file): file is string => typeof file === 'string')
			.map((file) => file.trim())
			.filter((file) => file.length > 0)
	));
	const metadataBugs = Array.from(new Set(
		(selectedNode?.metadata?.bugs ?? [])
			.filter((bug): bug is string => typeof bug === 'string')
			.map((bug) => bug.trim())
			.filter((bug) => bug.length > 0)
	));

	// Helper function to get all connections (both incoming and outgoing)
	const getNodeConnections = (nodeId: string) => {
		if (!graph?.edges) return [];

		const connections: Array<{ node: any; direction: 'outgoing' | 'incoming' }> = [];

		// Get outgoing connections (this node -> other nodes)
		graph.edges
			.filter(edge => edge.source === nodeId)
			.forEach(edge => {
				const targetNode = graph.nodes.find(n => n.id === edge.target);
				if (targetNode) {
					connections.push({ node: targetNode, direction: 'outgoing' });
				}
			});

		// Get incoming connections (other nodes -> this node)
		graph.edges
			.filter(edge => edge.target === nodeId)
			.forEach(edge => {
				const sourceNode = graph.nodes.find(n => n.id === edge.source);
				if (sourceNode) {
					connections.push({ node: sourceNode, direction: 'incoming' });
				}
			});

		return connections;
	};
	const [propertyValues, setPropertyValues] = useState<Record<string, any>>({});
	const [rebuildError, setRebuildError] = useState<string | null>(null);
	const [rebuildSuccess, setRebuildSuccess] = useState(false);
	const titleDebounceTimeoutRef = useRef<NodeJS.Timeout | null>(null);
	const descriptionDebounceTimeoutRef = useRef<NodeJS.Timeout | null>(null);
	const TITLE_DEBOUNCE_DELAY = 300; // Wait 300ms after last change before saving title
	const DESCRIPTION_DEBOUNCE_DELAY = 500; // Wait 500ms after last change before saving description

    const handlePropertyPreview = useCallback((propertyId: string, value: any) => {
        // Lightweight preview: update local state and in-memory graph without saving
        setPropertyValues(prev => ({ ...prev, [propertyId]: value }));
        if (selectedNodeId) {
            updatePropertyLocal(selectedNodeId, propertyId, value);
        }
    }, [selectedNodeId, updatePropertyLocal]);

    // Removed iframe connection checks

	useEffect(() => {
		// Only reset drafts when switching to a different node, not when the values change
		setPromptDraft(selectedNode?.prompt ?? '');
		setTitleDraft(selectedNode?.title ?? '');
		setShapeDraft(((selectedNode as any)?.shape as any) || 'rectangle');
		setRebuildError(null);
		setRebuildSuccess(false);
		
		// Initialize property values from current properties
		if (selectedNode?.properties && selectedNode.properties.length > 0) {
			const initialValues: Record<string, any> = {};
			for (const prop of selectedNode.properties) {
				initialValues[prop.id] = prop.value;
			}
			setPropertyValues(initialValues);
		}
	}, [selectedNodeId, selectedNode?.title, selectedNode?.prompt, selectedNode?.properties]);

<<<<<<< HEAD
  const handleShapeChange = useCallback((newShape: 'rectangle' | 'circle' | 'triangle' | 'diamond' | 'hexagon' | 'arrow-rectangle' | 'cylinder' | 'parallelogram' | 'round-rectangle') => {
=======
  useEffect(() => {
    if (!Array.isArray(selectedEdgeIds) || selectedEdgeIds.length === 0) {
      setEdgeShapeDraft('solid');
      setEdgeShapeError(null);
      return;
    }

    const edgeId = selectedEdgeId ?? selectedEdgeIds[0];
    const graphEdge = graph?.edges?.find((edge) => edge.id === edgeId || `${edge.source}-${edge.target}` === edgeId);
    const shapeValue = ((graphEdge as any)?.shape === 'dotted') ? 'dotted' : 'solid';
    setEdgeShapeDraft(shapeValue);
    setEdgeShapeError(null);
  }, [selectedEdgeId, selectedEdgeIds, graph?.edges]);

  const handleShapeChange = useCallback((newShape: 'rectangle') => {
>>>>>>> 4f70e172
    setShapeDraft(newShape);
    if (selectedNode) {
      const updatedNode = { ...selectedNode, shape: newShape } as any;
      setSelectedNode(selectedNodeId, updatedNode);
    }
    if (selectedNodeId) {
      updateNode(selectedNodeId, { shape: newShape }).catch((error) => {
        console.error('Failed to save shape:', error);
        setRebuildError('Failed to save shape');
        setTimeout(() => setRebuildError(null), 3000);
      });
    }
  }, [selectedNode, selectedNodeId, setSelectedNode, updateNode]);

  const handleEdgeShapeChange = useCallback((newShape: EdgeShape) => {
    setEdgeShapeDraft(newShape);
    setEdgeShapeError(null);

    const edgeId = selectedEdgeId ?? selectedEdgeIds[0];
    if (!edgeId) return;

    if (selectedEdge) {
      setSelectedEdge(edgeId, { ...selectedEdge, shape: newShape } as any);
    }

    updateEdge(edgeId, { shape: newShape })
      .catch((error) => {
        console.error('Failed to save edge shape:', error);
        setEdgeShapeError('Failed to save edge shape');
        setTimeout(() => setEdgeShapeError(null), 3000);
      });
  }, [selectedEdgeId, selectedEdgeIds, selectedEdge, setSelectedEdge, updateEdge]);

	// Cleanup timeouts on unmount and when node changes
	useEffect(() => {
		return () => {
			if (titleDebounceTimeoutRef.current) {
				clearTimeout(titleDebounceTimeoutRef.current);
			}
			if (descriptionDebounceTimeoutRef.current) {
				clearTimeout(descriptionDebounceTimeoutRef.current);
			}
		};
	}, []);

	// Clear pending timeouts when node changes
	useEffect(() => {
		if (titleDebounceTimeoutRef.current) {
			clearTimeout(titleDebounceTimeoutRef.current);
			titleDebounceTimeoutRef.current = null;
		}
		if (descriptionDebounceTimeoutRef.current) {
			clearTimeout(descriptionDebounceTimeoutRef.current);
			descriptionDebounceTimeoutRef.current = null;
		}
	}, [selectedNodeId]);

	// Sidebar should always render; handle empty and multi-select states below

	const handlePropertyChange = useCallback((propertyId: string, value: any) => {
		// Update local state immediately for responsive UI
		setPropertyValues(prev => ({ ...prev, [propertyId]: value }));

		// Update in-memory graph for immediate UI feedback
		if (selectedNodeId) {
			updatePropertyLocal(selectedNodeId, propertyId, value);
		}
	}, [selectedNodeId, updatePropertyLocal]);

	const handleBackendUpdate = useCallback(async (propertyId: string, value: any) => {
		if (selectedNodeId) {
			await updateProperty(selectedNodeId, propertyId, value);
		}
	}, [selectedNodeId, updateProperty]);

	// Debounced update functions for title and description
	const debouncedUpdateTitle = useCallback((newTitle: string) => {
		// Clear any existing timeout
		if (titleDebounceTimeoutRef.current) {
			clearTimeout(titleDebounceTimeoutRef.current);
		}

		// Set new timeout to save after delay
		titleDebounceTimeoutRef.current = setTimeout(() => {
			if (selectedNode && newTitle !== selectedNode.title) {
				console.log('💾 Debounced update: saving title for node:', selectedNodeId);
				const updatedNode = { ...selectedNode, title: newTitle };
				setSelectedNode(selectedNodeId, updatedNode);

				if (selectedNodeId) {
					updateNode(selectedNodeId!, { title: newTitle }).catch((error) => {
						console.error('Failed to save title:', error);
						setRebuildError('Failed to save title');
						setTimeout(() => setRebuildError(null), 3000);
					});
				}
			}
		}, TITLE_DEBOUNCE_DELAY);
	}, [selectedNode, selectedNodeId, setSelectedNode, updateNode]);

	const debouncedUpdateDescription = useCallback((newDescription: string) => {
		// Clear any existing timeout
		if (descriptionDebounceTimeoutRef.current) {
			clearTimeout(descriptionDebounceTimeoutRef.current);
		}

		// Set new timeout to save after delay
		descriptionDebounceTimeoutRef.current = setTimeout(() => {
			if (selectedNode && newDescription !== selectedNode.prompt) {
				console.log('💾 Debounced update: saving description for node:', selectedNodeId);
				const updatedNode = { ...selectedNode, prompt: newDescription };
				setSelectedNode(selectedNodeId, updatedNode);

				if (selectedNodeId) {
					updateNode(selectedNodeId!, { prompt: newDescription }).catch((error) => {
						console.error('Failed to save description:', error);
						setRebuildError('Failed to save description');
						setTimeout(() => setRebuildError(null), 3000);
					});
				}
			}
		}, DESCRIPTION_DEBOUNCE_DELAY);
	}, [selectedNode, selectedNodeId, setSelectedNode, updateNode]);


	const hasEdgeSelection = Array.isArray(selectedEdgeIds) && selectedEdgeIds.length > 0;
	const singleEdgeId = hasEdgeSelection && selectedEdgeIds.length === 1 ? (selectedEdgeId ?? selectedEdgeIds[0]) : null;
	const singleGraphEdge = singleEdgeId ? graph?.edges?.find((edge) => edge.id === singleEdgeId || `${edge.source}-${edge.target}` === singleEdgeId) : null;
	const singleEdgeSource = singleGraphEdge ? graph?.nodes?.find((n) => n.id === singleGraphEdge.source) : null;
	const singleEdgeTarget = singleGraphEdge ? graph?.nodes?.find((n) => n.id === singleGraphEdge.target) : null;

	return (
		<div
			className="flex-none border-r border-zinc-700 bg-zinc-900 text-white relative"
			style={{ width: `${leftSidebarWidth}px` }}
		>
			{/* Show Title only for single selection */}
			{selectedNode && (!selectedNodeIds || selectedNodeIds.length <= 1) && (
				<div className="px-3 py-2 border-b border-zinc-700">
					<div className="text-xs font-medium text-zinc-300 mb-2">
						Title
					</div>
					<Input
						className="w-full !text-xs bg-zinc-800 border-zinc-700 text-white focus:border-blue-500/50 focus:ring-blue-500/50 font-medium leading-tight"
						value={titleDraft}
						onChange={(e) => {
							const newValue = e.target.value;
							setTitleDraft(newValue);
							debouncedUpdateTitle(newValue);
						}}
						placeholder="Enter node title..."
					/>
					<div className="text-xs font-medium text-zinc-300 mt-3 mb-2">Node Shape</div>
					<SelectNative
					  value={shapeDraft}
					  onChange={(e) => handleShapeChange(e.target.value as 'rectangle' | 'circle' | 'triangle' | 'diamond' | 'hexagon' | 'arrow-rectangle' | 'cylinder' | 'parallelogram' | 'round-rectangle')}
					  className="bg-zinc-800 border-zinc-700 text-white"
					>
					  <option value="rectangle">Rectangle</option>
					  <option value="circle">Circle</option>
					  <option value="triangle">Triangle</option>
					  <option value="diamond">Diamond</option>
					  <option value="hexagon">Hexagon</option>
					  <option value="arrow-rectangle">Arrow Rectangle</option>
					  <option value="cylinder">Cylinder</option>
					  <option value="parallelogram">Parallelogram</option>
					  <option value="round-rectangle">Round Rectangle</option>
					</SelectNative>
				</div>
			)}
<<<<<<< HEAD
			<ScrollArea className="h-[calc(100vh-7rem)] px-3 py-2 [&_[data-radix-scroll-area-thumb]]:bg-zinc-600">
				<div className="space-y-3 pb-16 min-w-0 overflow-hidden">
				{/* Multi-select summary */}
				{Array.isArray(selectedNodeIds) && selectedNodeIds.length > 1 && (
					<div className="border border-zinc-700/40 rounded p-2 bg-zinc-800/30">
						<div className="text-xs font-medium text-zinc-300 mb-2">Multiple selection ({selectedNodeIds.length})</div>
=======
		<ScrollArea className="h-[calc(100vh-7rem)] px-3 py-2 [&_[data-radix-scroll-area-thumb]]:bg-zinc-600">
			<div className="space-y-3 pb-8 min-w-0 overflow-hidden">
			{hasEdgeSelection && (
				<div className="border border-zinc-700/40 rounded p-2 bg-zinc-800/30">
					{selectedEdgeIds.length > 1 ? (
						<>
							<div className="text-xs font-medium text-zinc-300 mb-1">Multiple edges selected ({selectedEdgeIds.length})</div>
							<div className="text-[11px] text-zinc-400">Select a single edge to change its shape.</div>
						</>
					) : singleGraphEdge ? (
						<>
							<div className="text-xs font-medium text-zinc-300 mb-2">Edge</div>
							<div className="text-[11px] text-zinc-400 mb-3 truncate" title={`${singleEdgeSource?.title || singleGraphEdge.source} → ${singleEdgeTarget?.title || singleGraphEdge.target}`}>
								{singleEdgeSource?.title || singleGraphEdge.source} → {singleEdgeTarget?.title || singleGraphEdge.target}
							</div>
							<div className="text-xs font-medium text-zinc-300 mb-2">Edge Shape</div>
							<SelectNative
								value={edgeShapeDraft}
								onChange={(e) => handleEdgeShapeChange(e.target.value as EdgeShape)}
								className="bg-zinc-800 border-zinc-700 text-white"
							>
								<option value="solid">Solid line</option>
								<option value="dotted">Dotted line</option>
							</SelectNative>
							{edgeShapeError && (
								<div className="text-xs text-red-300 bg-red-900/20 border border-red-700/30 rounded p-1.5 mt-2">
									{edgeShapeError}
								</div>
							)}
						</>
					) : (
						<div className="text-[11px] text-zinc-400">Edge data unavailable.</div>
					)}
				</div>
			)}
			{/* Multi-select summary */}
			{Array.isArray(selectedNodeIds) && selectedNodeIds.length > 1 && (
				<div className="border border-zinc-700/40 rounded p-2 bg-zinc-800/30">
					<div className="text-xs font-medium text-zinc-300 mb-2">Multiple selection ({selectedNodeIds.length})</div>
>>>>>>> 4f70e172
						<ul className="space-y-1">
							{selectedNodeIds.map((id) => {
								const n = graph?.nodes?.find(n => n.id === id);
								return (
									<li key={id}>
										<button
											onClick={() => {
												if (n) setSelectedNode(id, n);
											}}
											className={`w-full text-left text-xs px-2 py-1 rounded border ${selectedNodeId === id ? 'border-blue-500/50 bg-blue-500/10 text-zinc-100' : 'border-zinc-700/30 bg-zinc-900/40 text-zinc-300'} hover:bg-zinc-700/30`}
											title={n?.title || id}
										>
											{n?.title || id}
										</button>
									</li>
								);
							})}
						</ul>
						<div className="text-[11px] text-zinc-400 mt-2">Select a single node to edit its properties.</div>
					</div>
				)}

			{/* No selection state - sidebar remains visible with hint */}
			{(!selectedNodeId || !selectedNode) && (!selectedNodeIds || selectedNodeIds.length === 0) && !hasEdgeSelection && (
				<div className="text-xs text-zinc-400 bg-zinc-800/30 rounded p-2 border border-zinc-700/20">
					Select a node to edit properties.
				</div>
			)}

				{/* Single selection details */}
				{selectedNode && (!selectedNodeIds || selectedNodeIds.length <= 1) && (
					<>
						{/* Description Section */}
						<div>
							<div className="flex items-center justify-between mb-3">
								<div className="text-xs font-medium text-zinc-300">
									Description
								</div>
							</div>
							<div className="space-y-1.5">
								<Textarea
									className="w-full h-48 !text-xs bg-zinc-800 border-zinc-700 text-white leading-relaxed focus:border-blue-500/50 focus:ring-blue-500/50"
									value={promptDraft}
									onChange={(e) => {
										const newValue = e.target.value;
										setPromptDraft(newValue);
										debouncedUpdateDescription(newValue);
									}}
									placeholder="Enter description..."
								/>
								{rebuildError && (
									<div className="text-xs text-red-300 bg-red-900/20 border border-red-700/30 rounded p-1.5">
										{rebuildError}
									</div>
								)}
								{rebuildSuccess && (
									<div className="text-xs text-green-300 bg-green-900/20 border border-green-700/30 rounded p-1.5">
										Node rebuilt successfully!
									</div>
								)}
							</div>
						</div>

						{selectedNode.properties && selectedNode.properties.length > 0 && (
							<div className="space-y-1.5 border-t border-zinc-700/30 pt-3">
								{/* Preserve original order from graph (no sorting) */}
								{selectedNode.properties.map((property: Property, index: number) => (
									<div key={property.id} className={index < (selectedNode.properties?.length || 0) - 1 ? "border-b border-zinc-700/20 pb-1.5 mb-1.5" : ""}>
										<PropertyEditor
											property={{
												...property,
												value: (propertyValues[property.id] !== undefined ? propertyValues[property.id] : property.value)
											}}
											onChange={handlePropertyChange}
											onPreview={handlePropertyPreview}
											onBackendUpdate={handleBackendUpdate}
										/>
									</div>
								))}
							</div>
						)}

						{(() => {
							const connections = getNodeConnections(selectedNode.id);
							return connections.length > 0 && (
								<div className="border-t border-zinc-700/30 pt-3">
									<div className="text-xs font-medium text-zinc-300 border-b border-zinc-700/30 pb-1 mb-1.5">Connections ({connections.length})</div>
									<ul className="space-y-0.5">
										{connections.map((connection, index) => (
											<li key={`${connection.node.id}-${index}`}>
												<button
													onClick={() => {
														setSelectedNode(connection.node.id, connection.node);
														setSelectedNodeIds([connection.node.id]);
													}}
													className="w-full text-left text-xs bg-zinc-800/30 rounded px-2 py-1 border border-zinc-700/20 hover:bg-zinc-700/50 hover:border-zinc-600/50 transition-colors"
												>
													<div className="flex items-center">
														<span className="text-zinc-400 truncate">{connection.node.title}</span>
														<span className="text-zinc-500 ml-2 text-[10px]">{connection.direction === 'outgoing' ? '→' : '←'}</span>
													</div>
												</button>
											</li>
										))}
									</ul>
								</div>
							);
						})()}

						<div className="border-t border-zinc-700/30 pt-3 min-w-0 overflow-hidden">
							<div className="flex items-center gap-2 text-xs font-medium text-zinc-300">
								<span>Implementation Files</span>
							</div>
							{metadataFiles.length > 0 ? (
								<ul className="mt-2 space-y-1">
									{metadataFiles.map((file) => (
										<li
											key={file}
											title={file}
											className="relative"
											style={{
												display: 'block',
												maxWidth: `${leftSidebarWidth - 40}px`,
												overflow: 'hidden',
												textOverflow: 'ellipsis',
												whiteSpace: 'nowrap',
												fontSize: '11px',
												color: 'rgb(228 228 231)',
												fontFamily: 'ui-monospace, SFMono-Regular, "SF Mono", Monaco, Inconsolata, "Roboto Mono", "Source Code Pro", monospace'
											}}
										>
											{file}
										</li>
									))}
								</ul>
							) : (
								<div className="mt-2 text-[11px] text-zinc-500">
									No implementation files recorded yet.
								</div>
							)}
						</div>

						{metadataBugs.length > 0 && (
							<div className="border-t border-zinc-700/30 pt-3 min-w-0 overflow-hidden">
								<div className="flex items-center gap-2 text-xs font-medium text-red-300">
									<span>Bugs ({metadataBugs.length})</span>
								</div>
								<ul className="mt-2 space-y-1">
									{metadataBugs.map((bug) => (
										<li
											key={bug}
											className="relative"
											style={{
												display: 'block',
												maxWidth: `${leftSidebarWidth - 40}px`,
												overflow: 'hidden',
												textOverflow: 'ellipsis',
												whiteSpace: 'nowrap'
											}}
										>
											<span
												className="inline-block px-2 py-1 text-xs bg-red-500/20 border border-red-500/30 text-red-200 rounded"
												title={bug}
											>
												{bug}
											</span>
										</li>
									))}
								</ul>
							</div>
						)}
					</>
				)}
				</div>
			</ScrollArea>
			<ResizeHandle
				direction="right"
				onResize={setLeftSidebarWidth}
				initialWidth={leftSidebarWidth}
				minWidth={200}
				maxWidth={600}
			/>
		</div>
	);
}
<|MERGE_RESOLUTION|>--- conflicted
+++ resolved
@@ -39,13 +39,9 @@
 	const { actions } = useChatService();
 	const [promptDraft, setPromptDraft] = useState<string>('');
 	const [titleDraft, setTitleDraft] = useState<string>('');
-<<<<<<< HEAD
   const [shapeDraft, setShapeDraft] = useState<'rectangle' | 'circle' | 'triangle' | 'diamond' | 'hexagon' | 'arrow-rectangle' | 'cylinder' | 'parallelogram' | 'round-rectangle'>('rectangle');
-=======
-  const [shapeDraft, setShapeDraft] = useState<'rectangle' | 'circle' | 'triangle'>('rectangle');
   const [edgeShapeDraft, setEdgeShapeDraft] = useState<EdgeShape>('solid');
   const [edgeShapeError, setEdgeShapeError] = useState<string | null>(null);
->>>>>>> 4f70e172
 	// Building state is tracked locally since node.state was removed
 	const [isGeneratingProperties, setIsGeneratingProperties] = useState(false);
 	const metadataFiles = Array.from(new Set(
@@ -125,9 +121,6 @@
 		}
 	}, [selectedNodeId, selectedNode?.title, selectedNode?.prompt, selectedNode?.properties]);
 
-<<<<<<< HEAD
-  const handleShapeChange = useCallback((newShape: 'rectangle' | 'circle' | 'triangle' | 'diamond' | 'hexagon' | 'arrow-rectangle' | 'cylinder' | 'parallelogram' | 'round-rectangle') => {
-=======
   useEffect(() => {
     if (!Array.isArray(selectedEdgeIds) || selectedEdgeIds.length === 0) {
       setEdgeShapeDraft('solid');
@@ -142,8 +135,7 @@
     setEdgeShapeError(null);
   }, [selectedEdgeId, selectedEdgeIds, graph?.edges]);
 
-  const handleShapeChange = useCallback((newShape: 'rectangle') => {
->>>>>>> 4f70e172
+  const handleShapeChange = useCallback((newShape: 'rectangle' | 'circle' | 'triangle' | 'diamond' | 'hexagon' | 'arrow-rectangle' | 'cylinder' | 'parallelogram' | 'round-rectangle') => {
     setShapeDraft(newShape);
     if (selectedNode) {
       const updatedNode = { ...selectedNode, shape: newShape } as any;
@@ -314,14 +306,6 @@
 					</SelectNative>
 				</div>
 			)}
-<<<<<<< HEAD
-			<ScrollArea className="h-[calc(100vh-7rem)] px-3 py-2 [&_[data-radix-scroll-area-thumb]]:bg-zinc-600">
-				<div className="space-y-3 pb-16 min-w-0 overflow-hidden">
-				{/* Multi-select summary */}
-				{Array.isArray(selectedNodeIds) && selectedNodeIds.length > 1 && (
-					<div className="border border-zinc-700/40 rounded p-2 bg-zinc-800/30">
-						<div className="text-xs font-medium text-zinc-300 mb-2">Multiple selection ({selectedNodeIds.length})</div>
-=======
 		<ScrollArea className="h-[calc(100vh-7rem)] px-3 py-2 [&_[data-radix-scroll-area-thumb]]:bg-zinc-600">
 			<div className="space-y-3 pb-8 min-w-0 overflow-hidden">
 			{hasEdgeSelection && (
@@ -361,7 +345,6 @@
 			{Array.isArray(selectedNodeIds) && selectedNodeIds.length > 1 && (
 				<div className="border border-zinc-700/40 rounded p-2 bg-zinc-800/30">
 					<div className="text-xs font-medium text-zinc-300 mb-2">Multiple selection ({selectedNodeIds.length})</div>
->>>>>>> 4f70e172
 						<ul className="space-y-1">
 							{selectedNodeIds.map((id) => {
 								const n = graph?.nodes?.find(n => n.id === id);

--- conflicted
+++ resolved
@@ -61,23 +61,6 @@
 				postVarsUpdate({ [propertyId]: value });
 			}
 		}, [selectedNodeId, updatePropertyLocal]);
-
-<<<<<<< HEAD
-	// Connection status monitoring removed (no external DB)
-=======
-	// Monitor connection status
-	useEffect(() => {
-		console.log('👤 SelectedNodeSidebar: Connection status check:', {
-			supabaseConnected
-		});
-
-		if (supabaseConnected) {
-			console.log('✅ SelectedNodeSidebar: Supabase connected');
-		} else {
-			console.log('🔄 SelectedNodeSidebar: Waiting for Supabase connection');
-		}
-	}, [supabaseConnected]);
->>>>>>> e3a9c44c
 
 	// Monitor iframe connection and reconnect when needed
 	useEffect(() => {

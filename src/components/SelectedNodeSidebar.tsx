--- conflicted
+++ resolved
@@ -5,11 +5,7 @@
 import { useChatService } from '@/lib/chatService';
 import PropertyEditor from './property-editors';
 import ResizeHandle from './ResizeHandle';
-<<<<<<< HEAD
 import { Property, NodeType } from '@/app/api/lib/schemas';
-=======
-import { Property, Graph, GraphNode } from '@/app/api/lib/schemas';
->>>>>>> b9f9f66c
 import { Textarea } from "@/components/ui/textarea";
 import { Input } from "@/components/ui/input";
 import { ScrollArea } from "@/components/ui/scroll-area";
@@ -152,13 +148,8 @@
     }
 
     const edgeId = selectedEdgeId ?? selectedEdgeIds[0];
-<<<<<<< HEAD
     const graphEdge = graph?.edges?.find((edge) => edge.id === edgeId || `${edge.source}-${edge.target}` === edgeId);
     const shapeValue = ((graphEdge as any)?.shape === 'refines') ? 'refines' : 'relates';
-=======
-    const graphEdge = currentGraph?.edges?.find((edge) => edge.id === edgeId || `${edge.source}-${edge.target}` === edgeId);
-    const shapeValue = ((graphEdge as any)?.shape === 'dotted') ? 'dotted' : 'solid';
->>>>>>> b9f9f66c
     setEdgeShapeDraft(shapeValue);
     setEdgeShapeError(null);
   }, [selectedEdgeId, selectedEdgeIds, currentGraph?.edges]);

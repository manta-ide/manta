--- conflicted
+++ resolved
@@ -5,18 +5,8 @@
 import { useChatService } from '@/lib/chatService';
 import PropertyEditor from './property-editors';
 import { Property } from '@/app/api/lib/schemas';
-<<<<<<< HEAD
-import { useIframeReloadStore } from './AppViewer';
-import {
-  Accordion,
-  AccordionContent,
-  AccordionItem,
-  AccordionTrigger,
-} from "@/components/ui/accordion";
-=======
 import { Textarea } from "@/components/ui/textarea";
 import { ScrollArea } from "@/components/ui/scroll-area";
->>>>>>> 17c82a2b
 
 export default function SelectedNodeSidebar() {
 	// Set to false to disable debouncing and apply property changes immediately
@@ -24,7 +14,6 @@
 	
 	const { selectedNodeId, selectedNode, setSelectedNode, loadProject: loadProjectFromFileSystem, triggerRefresh, refreshGraph } = useProjectStore();
 	const { actions } = useChatService();
-	const { triggerReload } = useIframeReloadStore();
 	const [promptDraft, setPromptDraft] = useState<string>('');
 	// Building state is now tracked in node.state instead of local state
 	const [isGeneratingProperties, setIsGeneratingProperties] = useState(false);
@@ -83,6 +72,8 @@
 		}
 	}, [selectedNodeId, setSelectedNode]);
 
+	if (!selectedNodeId) return null;
+
 	const handleRebuild = async () => {
 		if (!selectedNodeId) return;
 		try {
@@ -153,15 +144,6 @@
 			triggerRefresh();
 			await reloadSelectedNodeFromBackend();
 			
-<<<<<<< HEAD
-			// 5) Reload iframe to reflect changes
-			triggerReload();
-			
-			// 6) Show success message
-			setRebuildSuccess(true);
-			// Clear success message after 3 seconds
-			setTimeout(() => setRebuildSuccess(false), 3000);
-=======
 			// 5) Update the node state to "built" upon success
 			const finalUpdateRes = await fetch('/api/backend/graph-api', {
 				method: 'PATCH',
@@ -183,7 +165,6 @@
 				// Clear success message after 3 seconds
 				setTimeout(() => setRebuildSuccess(false), 3000);
 			}
->>>>>>> 17c82a2b
 		} catch (error) {
 			console.error('Rebuild failed:', error);
 			setRebuildError('Failed to rebuild node. Please try again.');
@@ -234,7 +215,7 @@
 					graph: graph,
 					nodeId: selectedNodeId,
 					generatedCode,
-					filePath: 'src/app/page.tsx'
+					filePath: 'base-template/src/app/page.tsx'
 				}),
 			});
 			
@@ -260,9 +241,6 @@
 						triggerRefresh();
 						// Reload node from backend to reflect built=false after structure change
 						await reloadSelectedNodeFromBackend();
-						
-						// Reload iframe to reflect property changes
-						triggerReload();
 					} else {
 						console.error('Updated node not found in response');
 					}
@@ -279,6 +257,40 @@
 			setIsGeneratingProperties(false);
 		}
 	};
+
+	const handlePropertyChange = useCallback(async (propertyId: string, value: any) => {
+		// Update local state immediately for responsive UI
+		const newPropertyValues = {
+			...propertyValues,
+			[propertyId]: value
+		};
+		setPropertyValues(newPropertyValues);
+
+		// Log the property change for now (mock functionality)
+		console.log('Property change:', {
+			nodeId: selectedNodeId,
+			propertyId,
+			oldValue: propertyValues[propertyId],
+			newValue: value,
+			allProperties: newPropertyValues
+		});
+
+		// If debouncing is disabled, apply changes immediately
+		if (!DEBOUNCE_PROPERTY_CHANGES) {
+			await applyPropertyChanges(newPropertyValues);
+			return;
+		}
+
+		// Clear any existing timeout
+		if (propertyChangeTimeoutRef.current) {
+			clearTimeout(propertyChangeTimeoutRef.current);
+		}
+
+		// Debounce the file system update
+		propertyChangeTimeoutRef.current = setTimeout(async () => {
+			await applyPropertyChanges(newPropertyValues);
+		}, 300); // 300ms debounce delay
+	}, [propertyValues, selectedNodeId, DEBOUNCE_PROPERTY_CHANGES]);
 
 	// Helper function to apply property changes (mock implementation)
 	const applyPropertyChanges = useCallback(async (newPropertyValues: Record<string, any>) => {
@@ -350,10 +362,6 @@
 					if (hasCodeAffectingChanges) {
 						console.log('🔄 Properties affect code generation, triggering refresh...');
 						triggerRefresh();
-						
-						// Reload the iframe to reflect property changes
-						console.log('🔄 Reloading iframe to reflect property changes');
-						triggerReload();
 					} else {
 						console.log('ℹ️ Properties updated without affecting code generation');
 					}
@@ -369,42 +377,6 @@
 			}
 		}
 	}, [selectedNode?.properties, selectedNodeId, propertyValues, setSelectedNode, triggerRefresh]);
-
-	const handlePropertyChange = useCallback(async (propertyId: string, value: any) => {
-		// Update local state immediately for responsive UI
-		const newPropertyValues = {
-			...propertyValues,
-			[propertyId]: value
-		};
-		setPropertyValues(newPropertyValues);
-
-		// Log the property change for now (mock functionality)
-		console.log('Property change:', {
-			nodeId: selectedNodeId,
-			propertyId,
-			oldValue: propertyValues[propertyId],
-			newValue: value,
-			allProperties: newPropertyValues
-		});
-
-		// If debouncing is disabled, apply changes immediately
-		if (!DEBOUNCE_PROPERTY_CHANGES) {
-			await applyPropertyChanges(newPropertyValues);
-			return;
-		}
-
-		// Clear any existing timeout
-		if (propertyChangeTimeoutRef.current) {
-			clearTimeout(propertyChangeTimeoutRef.current);
-		}
-
-		// Debounce the file system update
-		propertyChangeTimeoutRef.current = setTimeout(async () => {
-			await applyPropertyChanges(newPropertyValues);
-		}, 300); // 300ms debounce delay
-	}, [propertyValues, selectedNodeId, DEBOUNCE_PROPERTY_CHANGES, applyPropertyChanges]);
-
-	if (!selectedNodeId) return null;
 
 	return (
 		<div className="flex-none  border-r border-zinc-700 bg-zinc-900 text-white">

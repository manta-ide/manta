'use client';

import { useState, useRef, useMemo, useEffect } from 'react';
<<<<<<< HEAD
import { Send, Brain, Square, Network } from 'lucide-react';
=======
import { Send, Brain, Square, Trash2 } from 'lucide-react';
>>>>>>> 6a53c68a
import { Button } from '@/components/ui/button';
import { Textarea } from '@/components/ui/textarea';
import { Switch } from '@/components/ui/switch';
import { Label } from '@/components/ui/label';
import { useProjectStore } from '@/lib/store';
import SelectionBadges from './SelectionBadge';
import { MessageBadges } from './SelectionBadge';
import { useChatService } from '@/lib/chatStreamingService';
import { updateAutoScrollState } from '@/lib/chatAnimationUtils';
import { MessageRenderer } from './CodeBlock';
import ReactMarkdown from 'react-markdown';
import remarkGfm from 'remark-gfm';

function ThinkingIndicator() {
  return (
    <div className="w-full">
      <div className="whitespace-pre-wrap break-words p-3 rounded-lg w-full text-sm bg-zinc-800 text-zinc-200">
        <div className="flex items-center gap-2">
          <Brain className="h-4 w-4 text-zinc-400 animate-pulse" style={{ animationDuration: '1.5s' }} />
          <div className="text-sm text-zinc-300 font-medium">
            <span className="inline-block animate-pulse" style={{ animationDelay: '0ms', animationDuration: '0.8s' }}>t</span>
            <span className="inline-block animate-pulse" style={{ animationDelay: '80ms', animationDuration: '0.8s' }}>h</span>
            <span className="inline-block animate-pulse" style={{ animationDelay: '160ms', animationDuration: '0.8s' }}>i</span>
            <span className="inline-block animate-pulse" style={{ animationDelay: '240ms', animationDuration: '0.8s' }}>n</span>
            <span className="inline-block animate-pulse" style={{ animationDelay: '320ms', animationDuration: '0.8s' }}>k</span>
            <span className="inline-block animate-pulse" style={{ animationDelay: '400ms', animationDuration: '0.8s' }}>i</span>
            <span className="inline-block animate-pulse" style={{ animationDelay: '480ms', animationDuration: '0.8s' }}>n</span>
            <span className="inline-block animate-pulse" style={{ animationDelay: '560ms', animationDuration: '0.8s' }}>g</span>
            <span className="inline-block animate-pulse ml-1" style={{ animationDelay: '640ms', animationDuration: '0.8s' }}>.</span>
            <span className="inline-block animate-pulse" style={{ animationDelay: '720ms', animationDuration: '0.8s' }}>.</span>
            <span className="inline-block animate-pulse" style={{ animationDelay: '800ms', animationDuration: '0.8s' }}>.</span>
          </div>
        </div>
      </div>
    </div>
  );
}

export default function ChatSidebar() {
  const { currentFile, selection, setSelection, setCurrentFile } = useProjectStore();
  const [input, setInput] = useState('');
  const [clearing, setClearing] = useState(false);

  // scroll container
  const scrollRef = useRef<HTMLDivElement>(null);

  // Use chat service for all chat logic
  const { state, actions, streamIdxRef, streamingState } = useChatService(scrollRef);
  const { messages, loading, activelyReceiving } = state;
  const { sendMessage, stopStream, clearMessages } = actions;

  // Set up scroll event listener to track auto-scroll state
  useEffect(() => {
    const scrollElement = scrollRef.current;
    if (!scrollElement) return;

    const handleScroll = () => {
      // Always update auto-scroll state based on user's scroll position
      // This allows users to scroll up during streaming to disable auto-scroll
      updateAutoScrollState(scrollRef, streamingState);
    };

    scrollElement.addEventListener('scroll', handleScroll, { passive: true });
    
    return () => {
      scrollElement.removeEventListener('scroll', handleScroll);
    };
  }, [scrollRef, streamingState]);

  // Memoize markdown components to prevent re-rendering
  const markdownComponents = useMemo(() => ({
    // Custom components for markdown elements
    h1: ({ children }: any) => <h1 className="text-lg font-bold text-white mb-2">{children}</h1>,
    h2: ({ children }: any) => <h2 className="text-base font-bold text-white mb-2">{children}</h2>,
    h3: ({ children }: any) => <h3 className="text-sm font-bold text-white mb-1">{children}</h3>,
    p: ({ children }: any) => <p className="text-zinc-200 mb-2">{children}</p>,
    ul: ({ children }: any) => <ul className="list-disc list-inside text-zinc-200 mb-2 space-y-1">{children}</ul>,
    ol: ({ children }: any) => <ol className="list-decimal list-inside text-zinc-200 mb-2 space-y-1">{children}</ol>,
    li: ({ children }: any) => <li className="text-zinc-200">{children}</li>,
    strong: ({ children }: any) => <strong className="font-bold text-white">{children}</strong>,
    em: ({ children }: any) => <em className="italic text-zinc-300">{children}</em>,
    code: ({ children, className }: any) => {
      // Check if this is a code block (has language)
      if (className && className.startsWith('language-')) {
        const language = className.replace('language-', '');
        return (
          <MessageRenderer 
            content={`\`\`\`${language}\n${children}\n\`\`\``} 
            theme="vs-dark"
          />
        );
      }
      // Inline code
      return <code className="bg-zinc-800 text-zinc-200 px-1 py-0.5 rounded text-sm font-mono">{children}</code>;
    },
    pre: ({ children }: any) => <div className="mb-2">{children}</div>,
    blockquote: ({ children }: any) => <blockquote className="border-l-4 border-zinc-600 pl-4 text-zinc-300 italic mb-2">{children}</blockquote>,
    a: ({ children, href }: any) => <a href={href} className="text-blue-400 hover:text-blue-300 underline" target="_blank" rel="noopener noreferrer">{children}</a>,
    table: ({ children }: any) => <table className="w-full border-collapse border border-zinc-600 mb-2">{children}</table>,
    th: ({ children }: any) => <th className="border border-zinc-600 px-2 py-1 text-left text-white bg-zinc-800">{children}</th>,
    td: ({ children }: any) => <td className="border border-zinc-600 px-2 py-1 text-zinc-200">{children}</td>,
    tr: ({ children }: any) => <tr className="border border-zinc-600">{children}</tr>,
  }), []);

  const handleSubmit = async (e: React.FormEvent) => {
    e.preventDefault();
    if (!input.trim()) return;

    const messageToSend = input;
    setInput(''); // Clear input immediately
    await sendMessage(messageToSend);
  };

  const handleClear = async () => {
    setClearing(true);
    try {
      await clearMessages();
    } finally {
      setClearing(false);
    }
  };

  const handleKeyDown = (e: React.KeyboardEvent<HTMLTextAreaElement>) => {
    if (e.key === 'Enter' && !e.shiftKey) {
      e.preventDefault();
      handleSubmit(e);
    }
  };

  return (
    <div className="w-96 flex flex-col h-full bg-zinc-900 border-l border-zinc-700">
      {/* Header with clear button */}
      {messages.length > 0 && (
        <div className="flex justify-end p-2 border-b border-zinc-700">
          <Button
            variant="ghost"
            size="sm"
            onClick={handleClear}
            disabled={clearing}
            className="text-zinc-400 hover:text-zinc-200 hover:bg-zinc-800"
            title="Clear conversation"
          >
            <Trash2 className="h-4 w-4 mr-1" />
          </Button>
        </div>
      )}
      
      {/* scroll container ref */}
      <div 
        className="flex-1 overflow-y-auto p-3 chat-scrollbar" 
        ref={scrollRef}
      >
        <div className="space-y-3">
          {messages.map((m, idx) => (
            <div key={idx} className="w-full">
              <div
                className={`rounded-lg w-full text-sm ${
                  m.role === 'user'
                    ? 'p-3 bg-zinc-800 text-zinc-200'
                    : 'px-3 bg-zinc-900 text-zinc-200'
                }`}
              >
                {/* Display badges for context */}
                <MessageBadges
                  currentFile={m.messageContext?.currentFile}
                  selection={m.messageContext?.selection}
                  variant={m.role === 'user' ? 'light' : 'dark'}
                />
                <ReactMarkdown 
                  remarkPlugins={[remarkGfm]}
                  components={markdownComponents}
                >
                  {m.content || ''}
                </ReactMarkdown>
              </div>
            </div>
          ))}
          
          {/* Show animated thinking indicator when loading and no stream started */}
          {loading && streamIdxRef.current === null && <ThinkingIndicator />}
          
          {/* Show thinking indicator during waiting periods between stream events */}
          {loading && streamIdxRef.current !== null && !activelyReceiving && <ThinkingIndicator />}
        </div>
      </div>
      
      <div className="p-3 border-t border-zinc-700">
        <form onSubmit={handleSubmit} className="space-y-3">
          {/* Show current selection badges above input for context */}
          <SelectionBadges
            currentFile={currentFile}
            selection={selection}
            onRemoveFile={() => setCurrentFile(null)}
            onRemoveSelection={() => setSelection(null)}
          />
          
          <div className="flex gap-2 items-end">
            <Textarea
              value={input}
              onChange={(e) => setInput(e.target.value)}
              onKeyDown={handleKeyDown}
              placeholder="Ask AI to help with your project..."
              className="flex-1 resize-none text-sm field-sizing-content max-h-29.5 min-h-0 py-1.75 bg-zinc-800 border-zinc-600 text-white placeholder-zinc-400"
            />
            {loading ? (
              <Button 
                type="button" 
                size="icon" 
                onClick={stopStream}
                className="shrink-0 bg-zinc-700 hover:bg-zinc-600"
                title="Stop generation"
              >
                <Square className="h-4 w-4" />
              </Button>
            ) : (
              <Button 
                type="submit" 
                size="icon" 
                disabled={!input.trim()}
                className="shrink-0 bg-zinc-700 hover:bg-zinc-600"
                title="Send message"
              >
                <Send className="h-4 w-4" />
              </Button>
            )}
          </div>
        </form>
      </div>
    </div>
  );
}<|MERGE_RESOLUTION|>--- conflicted
+++ resolved
@@ -1,15 +1,9 @@
 'use client';
 
 import { useState, useRef, useMemo, useEffect } from 'react';
-<<<<<<< HEAD
-import { Send, Brain, Square, Network } from 'lucide-react';
-=======
 import { Send, Brain, Square, Trash2 } from 'lucide-react';
->>>>>>> 6a53c68a
 import { Button } from '@/components/ui/button';
 import { Textarea } from '@/components/ui/textarea';
-import { Switch } from '@/components/ui/switch';
-import { Label } from '@/components/ui/label';
 import { useProjectStore } from '@/lib/store';
 import SelectionBadges from './SelectionBadge';
 import { MessageBadges } from './SelectionBadge';

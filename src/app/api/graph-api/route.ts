import { NextRequest, NextResponse } from 'next/server';
import { getGraphSession, loadGraphFromFile, storeGraph, updatePropertyAndWriteVars } from '../lib/graph-service';
<<<<<<< HEAD
=======
import { graphToXml, xmlToGraph } from '@/lib/graph-xml';
import { auth } from '@/lib/auth';
>>>>>>> 94457ad4

const LOCAL_MODE = process.env.MANTA_LOCAL_MODE === '1' || process.env.NEXT_PUBLIC_LOCAL_MODE === '1';

// Get default user for all requests
async function getSessionFromRequest(req: NextRequest) {
  return { user: { id: 'default-user' } } as any;
}

export async function GET(req: NextRequest) {
  try {
    // Get current user session for all GET requests
    const session = await getSessionFromRequest(req);
    
    const user = session?.user || { id: 'default-user' };
    
    // Check if this is an SSE request
    const url = new URL(req.url);
    const isSSE = url.searchParams.get('sse') === 'true';
    const getUnbuiltNodes = url.searchParams.get('unbuilt') === 'true';
    const accept = (req.headers.get('accept') || '').toLowerCase();
    const wantsJson = accept.includes('application/json') && !accept.includes('application/xml');
    
    if (isSSE) {
      // Set up SSE headers
      const headers = {
        'Content-Type': 'text/event-stream',
        'Cache-Control': 'no-cache',
        'Connection': 'keep-alive',
        'Access-Control-Allow-Origin': '*',
        'Access-Control-Allow-Headers': 'Cache-Control',
      };

      const stream = new ReadableStream({
        start(controller) {
                     // Send initial graph data
           const sendGraphData = async () => {
             try {
               let graph = getGraphSession();
               if (!graph) {
                 try {
                   await loadGraphFromFile(user.id);
                   graph = getGraphSession();
                 } catch (loadError) {
                   console.log('ℹ️ No graph file found, skipping SSE update (loadError: ', loadError, ')');
                   return; // Don't send any data if no graph exists
                 }
               }
               
               if (graph && graph.nodes) {
                 const xml = graphToXml(graph);
                 // Base64 encode the XML using UTF-8 bytes
                 const encodedXml = Buffer.from(xml, 'utf8').toString('base64');
                 const payload = `data: ${encodedXml}\n\n`;
                 controller.enqueue(new TextEncoder().encode(payload));
               }
             } catch (error) {
               console.error('Error sending SSE graph data:', error);
               // Don't throw the error, just log it and continue
             }
           };

          // Send initial data
          sendGraphData();

          // Set up periodic updates (every 500ms for more responsive updates)
          const interval = setInterval(sendGraphData, 500);

          // Clean up on close
          req.signal.addEventListener('abort', () => {
            clearInterval(interval);
            controller.close();
          });
        }
      });

      return new Response(stream, { headers });
    }

    // Check if requesting unbuilt nodes only
    if (getUnbuiltNodes) {
      // Always try to load from file first to ensure we have the latest data
      let graph = getGraphSession();
      if (!graph) {
        await loadGraphFromFile(user.id);
        graph = getGraphSession();
      }
      
      if (!graph) {
        console.log('ℹ️ No graph found in file system');
        return NextResponse.json(
          { error: 'Graph not found' },
          { status: 404 }
        );
      }

      // Get unbuilt node IDs
      const unbuiltNodeIds = graph.nodes
        .filter(node => node.state !== 'built')
        .map(node => node.id);

      console.log(`✅ Returning ${unbuiltNodeIds.length} unbuilt node IDs`);

      return NextResponse.json({ 
        success: true,
        unbuiltNodeIds: unbuiltNodeIds,
        count: unbuiltNodeIds.length
      });
    }

    // Regular GET request
    // Always try to load from file first to ensure we have the latest data
    let graph = getGraphSession();
    if (!graph) {
      await loadGraphFromFile(user.id);
      graph = getGraphSession();
    }
    
    if (!graph) {
      console.log('ℹ️ No graph found in file system');
      return NextResponse.json(
        { error: 'Graph not found' },
        { status: 404 }
      );
    }

    if (!wantsJson) {
      const xml = graphToXml(graph);
      return new Response(xml, { status: 200, headers: { 'Content-Type': 'application/xml; charset=utf-8', 'Accept-Charset': 'utf-8' } });
    }
    return NextResponse.json({ success: true, graph });
  } catch (error) {
    console.error('Error fetching graph data:', error);
    return NextResponse.json(
      { error: 'Internal server error' },
      { status: 500 }
    );
  }
}

export async function POST(req: NextRequest) {
  try {
    // Get current user session
    const session = await getSessionFromRequest(req);
    
    const user = session?.user || { id: 'default-user' };
    
    const body = await req.json();
    const { nodeId, action } = body;
    
    // Handle different actions
    if (action === 'refresh') {
      console.log('🔄 Refreshing graph from file...');
      // Force refresh the graph data from file
      await loadGraphFromFile(user.id);
      const graph = getGraphSession();
      
      if (!graph) {
        console.log('ℹ️ No graph found after refresh');
        return NextResponse.json(
          { error: 'Graph not found' },
          { status: 404 }
        );
      }

      console.log(`✅ Refreshed graph with ${graph.nodes?.length || 0} nodes`);

      return NextResponse.json({
        success: true,
        graph: graph
      });
    }
    
    // Default action: get specific node
    if (!nodeId) {
      return NextResponse.json(
        { error: 'Node ID is required' },
        { status: 400 }
      );
    }

    // Get graph data - always load from file first
    let graph = getGraphSession();
    if (!graph) {
      await loadGraphFromFile(user.id);
      graph = getGraphSession();
    }
    
    if (!graph) {
      return NextResponse.json(
        { error: 'Graph not found' },
        { status: 404 }
      );
    }

    // Find the specific node
    const node = graph.nodes?.find(n => n.id === nodeId);
    if (!node) {
      return NextResponse.json(
        { error: 'Node not found' },
        { status: 404 }
      );
    }

    return NextResponse.json({ 
      success: true,
      node: node
    });
  } catch (error) {
    console.error('Error in graph API POST:', error);
    return NextResponse.json(
      { error: 'Internal server error' },
      { status: 500 }
    );
  }
}

export async function PUT(req: NextRequest) {
  try {
    // Get current user session
    const session = await getSessionFromRequest(req);
    
    const user = session?.user || { id: 'default-user' };
    
    const contentType = (req.headers.get('content-type') || '').toLowerCase();
    let graph: any;
    if (contentType.includes('application/xml') || contentType.includes('text/xml')) {
      const text = await req.text();
      graph = xmlToGraph(text);
    } else {
      const body = await req.json();
      graph = body?.graph;
    }
    if (!graph) return NextResponse.json({ error: 'Graph data is required' }, { status: 400 });

    console.log(`💾 Saving graph for user ${user.id}...`);
    
    // Store the graph using the storage function
    await storeGraph(graph, user.id);

    console.log(`✅ Graph saved successfully with ${graph.nodes?.length || 0} nodes`);

    return NextResponse.json({ success: true, message: 'Graph saved successfully' });
  } catch (error) {
    console.error('❌ Graph API PUT error:', error);
    return NextResponse.json(
      { error: 'Internal server error' },
      { status: 500 }
    );
  }
}

export async function PATCH(req: NextRequest) {
  try {
    // Get current user session
    const session = await getSessionFromRequest(req);
    
    const user = { id: 'default-user' };
    
    const body = await req.json();
    const { nodeId, propertyId, value } = body;
    
    if (!nodeId || !propertyId) {
      return NextResponse.json(
        { error: 'Node ID and property ID are required' },
        { status: 400 }
      );
    }
    
    // Get current graph
    let graph = getGraphSession();
    if (!graph) {
      await loadGraphFromFile(user.id);
      graph = getGraphSession();
    }
    
    if (!graph) {
      return NextResponse.json(
        { error: 'Graph not found' },
        { status: 404 }
      );
    }

    // Find the node and update the property
    const nodeIndex = graph.nodes.findIndex(n => n.id === nodeId);
    if (nodeIndex === -1) {
      return NextResponse.json(
        { error: 'Node not found' },
        { status: 404 }
      );
    }

    const node = graph.nodes[nodeIndex];
    const propertyIndex = node.properties?.findIndex(p => p.id === propertyId);
    
    if (propertyIndex === -1 || propertyIndex === undefined || !node.properties) {
      return NextResponse.json(
        { error: 'Property not found' },
        { status: 404 }
      );
    }

    await updatePropertyAndWriteVars(nodeId, propertyId, value, user.id);

    console.log(`✅ Property updated successfully`);

    return NextResponse.json({
      success: true,
      message: 'Property updated successfully',
      updatedNode: getGraphSession()?.nodes.find(n => n.id === nodeId) || null
    });
  } catch (error) {
    console.error('❌ Graph API PATCH error:', error);
    return NextResponse.json(
      { error: 'Internal server error' },
      { status: 500 }
    );
  }
}

export async function DELETE(req: NextRequest) {
  try {
    console.log('🗑️ Deleting graph...', req.body);
    
    // Import the clearGraphSession function
    const { clearGraphSession } = await import('../lib/graph-service');
    
    // Clear the graph from storage and delete the file
    await clearGraphSession();
    
    console.log('✅ Graph deleted successfully');
    
    return NextResponse.json({ 
      success: true,
      message: 'Graph deleted successfully'
    });
  } catch (error) {
    console.error('❌ Graph API DELETE error:', error);
    return NextResponse.json(
      { error: 'Internal server error' },
      { status: 500 }
    );
  }
}<|MERGE_RESOLUTION|>--- conflicted
+++ resolved
@@ -1,10 +1,6 @@
 import { NextRequest, NextResponse } from 'next/server';
 import { getGraphSession, loadGraphFromFile, storeGraph, updatePropertyAndWriteVars } from '../lib/graph-service';
-<<<<<<< HEAD
-=======
 import { graphToXml, xmlToGraph } from '@/lib/graph-xml';
-import { auth } from '@/lib/auth';
->>>>>>> 94457ad4
 
 const LOCAL_MODE = process.env.MANTA_LOCAL_MODE === '1' || process.env.NEXT_PUBLIC_LOCAL_MODE === '1';
 

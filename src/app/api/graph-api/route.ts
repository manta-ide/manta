--- conflicted
+++ resolved
@@ -1,287 +1,11 @@
 import { NextRequest, NextResponse } from 'next/server';
 import { getGraphSession, loadGraphFromFile, storeGraph, registerStreamController, unregisterStreamController, storeCurrentGraph, loadCurrentGraphFromFile, storeCurrentGraphWithoutBroadcast, storeCurrentGraphFromAgent } from '../lib/graph-service';
 import { graphToXml, xmlToGraph } from '@/lib/graph-xml';
-<<<<<<< HEAD
 import { GraphSchema } from '../lib/schemas';
-=======
-import { analyzeGraphDiff } from '@/lib/graph-diff';
-import { GraphSchema, PropertySchema, NodeMetadataSchema } from '../lib/schemas';
-import type { NodeMetadata } from '../lib/schemas';
-import { createLayer } from '@/lib/layers';
-import { broadcastGraphJson } from '../lib/graph-service';
-import path from 'path';
-import { z } from 'zod';
->>>>>>> b9f9f66c
 
 const LOCAL_MODE = process.env.NODE_ENV !== 'production';
 const DEFAULT_USER_ID = 'default-user';
 
-<<<<<<< HEAD
-=======
-// Helper function to read base graph from filesystem
-const cloneGraph = <T>(value: T): T => {
-  if (typeof structuredClone === 'function') {
-    return structuredClone(value);
-  }
-  return JSON.parse(JSON.stringify(value));
-};
-
-// Helper function to navigate to a nested graph level using a path
-const navigateToNestedGraph = (graph: any, path: string[]): any | null => {
-  if (!path || path.length === 0) return graph;
-  
-  let current = graph;
-  for (const nodeId of path) {
-    if (!current || !current.nodes) return null;
-    const node = current.nodes.find((n: any) => n.id === nodeId);
-    if (!node) return null;
-    current = node.graph || { nodes: [], edges: [] };
-  }
-  return current;
-};
-
-// Helper function to rebuild graph tree after making changes at a nested level
-const rebuildGraphWithModification = (
-  graph: any,
-  path: string[],
-  modifyFn: (g: any) => any,
-  depth: number = 0
-): any => {
-  if (path.length === 0) {
-    // We've reached the target level - apply the modification
-    return modifyFn(graph);
-  }
-  
-  // Need to find and update the node at path[0]
-  const targetNodeId = path[0];
-  const remainingPath = path.slice(1);
-  
-  return {
-    ...graph,
-    nodes: (graph.nodes || []).map((n: any) => {
-      if (n.id === targetNodeId) {
-        // Found the node - recurse into its graph
-        return {
-          ...n,
-          graph: rebuildGraphWithModification(
-            n.graph || { nodes: [], edges: [] },
-            remainingPath,
-            modifyFn,
-            depth + 1
-          )
-        };
-      }
-      return n;
-    })
-  };
-};
-
-// Property normalization function
-const normalizeProperty = (prop: any): any => {
-  try {
-    if (!prop || typeof prop !== 'object') return prop;
-    const baseKeys = new Set([
-      'id','title','type','value','options','fields','itemFields',
-      'maxLength','min','max','step','itemTitle','addLabel'
-    ]);
-
-    // Collect extra keys that look like inline object fields
-    const extraEntries = Object.entries(prop).filter(([k]) => !baseKeys.has(k));
-
-    // For object-typed properties, move extra keys into value object
-    if (String(prop.type) === 'object') {
-      if (extraEntries.length > 0) {
-        const valueObj: Record<string, any> = { ...(prop.value && typeof prop.value === 'object' ? prop.value : {}) };
-        for (const [k, v] of extraEntries) valueObj[k] = v;
-        const cleaned: any = { ...prop, value: valueObj };
-        // Remove extras from top-level to avoid duplication
-        for (const [k] of extraEntries) delete cleaned[k as keyof typeof cleaned];
-        return cleaned;
-      }
-      return prop;
-    }
-
-    // For object-list, prefer provided value; support alternate 'items' key
-    if (String(prop.type) === 'object-list') {
-      const next: any = { ...prop };
-      if (!Array.isArray(next.value) && Array.isArray((next as any).items)) {
-        next.value = (next as any).items;
-        delete (next as any).items;
-      }
-      return next;
-    }
-
-    // For non-object types: if no value but extra keys exist, pack them as a value object
-    if (prop.value === undefined && extraEntries.length > 0) {
-      const valueObj = Object.fromEntries(extraEntries);
-      const cleaned: any = { ...prop, value: valueObj };
-      for (const [k] of extraEntries) delete cleaned[k as keyof typeof cleaned];
-      return cleaned;
-    }
-  } catch (err) {
-    console.error('normalizeProperty failed:', err);
-  }
-  return prop;
-};
-
-const normalizeProperties = (properties?: any[]): any[] => {
-  if (!Array.isArray(properties)) return [];
-  return properties.map((p) => normalizeProperty(p));
-};
-
-/**
- * Sanitizes and normalizes file path entries for node metadata.
- *
- * This function ensures all file paths are relative to the project root and properly formatted.
- * It handles both absolute paths and malformed relative paths, converting them all to
- * clean, project-root-relative paths (e.g., "src/components/Button.tsx").
- *
- * Examples:
- * - "/Users/project/src/Button.tsx" → "src/components/Button.tsx"
- * - "../../../../src/Button.tsx" → "src/components/Button.tsx"
- * - "./src/Button.tsx" → "src/components/Button.tsx"
- * - "src/Button.tsx" → "src/components/Button.tsx" (if already correct)
- *
- * @param entries Array of file path strings to sanitize
- * @returns Array of normalized relative file paths
- */
-const sanitizeMetadataFileEntries = (entries: Array<string | null | undefined>): string[] => {
-  const seen = new Set<string>();
-  const files: string[] = [];
-  const projectRoot = process.cwd();
-
-  for (const entry of entries) {
-    if (typeof entry !== 'string') continue;
-    const trimmed = entry.trim();
-    if (!trimmed) continue;
-
-    let candidate = trimmed;
-
-    // Always convert to absolute path first, then make relative to project root
-    // This ensures we handle both absolute paths and incorrectly formatted relative paths
-    let absolutePath: string;
-    if (path.isAbsolute(trimmed)) {
-      absolutePath = trimmed;
-    } else {
-      // For relative paths, resolve them relative to the project root
-      absolutePath = path.resolve(projectRoot, trimmed);
-    }
-
-    // Now make it relative to project root
-    candidate = path.relative(projectRoot, absolutePath);
-
-    // Normalize path separators and remove leading ./
-    candidate = candidate.replace(/\\/g, '/');
-    if (candidate.startsWith('./')) {
-      candidate = candidate.substring(2);
-    }
-
-    // Skip if empty or already seen
-    if (!candidate || seen.has(candidate)) continue;
-    seen.add(candidate);
-    files.push(candidate);
-  }
-
-  return files;
-};
-
-const MetadataInputSchema = z.union([
-  NodeMetadataSchema,
-  z.array(z.string().min(1).trim()),
-  z.string().min(1).trim(),
-  // Allow more flexible nested structures that will be normalized
-  z.object({
-    files: z.union([
-      z.array(z.string().min(1).trim()),
-      z.object({ files: z.array(z.string().min(1).trim()) }),
-      z.array(z.object({ files: z.array(z.string().min(1).trim()) }))
-    ])
-  })
-]);
-
-/**
- * Recursively extracts file paths from various nested metadata formats
- */
-const extractFilesFromMetadata = (metadata: any): string[] => {
-  if (!metadata) return [];
-
-  // Direct array of strings
-  if (Array.isArray(metadata)) {
-    return metadata.flatMap(item => {
-      if (typeof item === 'string') return [item];
-      if (item && typeof item === 'object') {
-        return extractFilesFromMetadata(item);
-      }
-      return [];
-    });
-  }
-
-  // Single string
-  if (typeof metadata === 'string') {
-    return [metadata];
-  }
-
-  // Object with files property
-  if (metadata && typeof metadata === 'object' && 'files' in metadata) {
-    return extractFilesFromMetadata(metadata.files);
-  }
-
-  return [];
-};
-
-const normalizeNodeMetadata = (metadata: unknown): NodeMetadata | undefined => {
-  if (metadata === undefined || metadata === null) return undefined;
-
-  // Log input for debugging, but only in development
-  if (process.env.NODE_ENV === 'development') {
-    console.log('🗂️ TOOL: normalizeNodeMetadata input:', typeof metadata, Array.isArray(metadata) ? 'array' : '', metadata);
-  }
-
-  // Try direct schema validation first
-  if (!Array.isArray(metadata) && typeof metadata !== 'string') {
-    const parsed = NodeMetadataSchema.safeParse(metadata);
-    if (parsed.success) {
-      return { files: sanitizeMetadataFileEntries(parsed.data.files), bugs: parsed.data.bugs || [] };
-    }
-    // Log warning if we have malformed metadata that needs extraction
-    if (metadata && typeof metadata === 'object' && 'files' in metadata) {
-      console.log('⚠️ TOOL: normalizeNodeMetadata detected nested metadata format, extracting files recursively');
-    }
-  }
-
-  // Extract files using recursive extraction
-  const rawFiles = extractFilesFromMetadata(metadata);
-
-  const files = sanitizeMetadataFileEntries(rawFiles);
-
-  if (files.length === 0) {
-    return undefined;
-  }
-  return { files, bugs: [] };
-};
-
-// Helper function to save graph
-async function saveGraph(graph: any): Promise<{ success: boolean; error?: string }> {
-  console.log('💾 TOOL: saveGraph called, nodes:', graph.nodes?.length || 0, 'edges:', graph.edges?.length || 0);
-
-  try {
-    const parsed = GraphSchema.safeParse(graph);
-    if (!parsed.success) {
-      const errorMsg = parsed.error.message;
-      console.error('💥 TOOL: saveGraph validation error:', errorMsg);
-      return { success: false, error: `Graph validation failed: ${errorMsg}` };
-    }
-
-    await storeCurrentGraphFromAgent(parsed.data, DEFAULT_USER_ID);
-    console.log('✅ TOOL: saveGraph graph saved successfully via graph service');
-    return { success: true };
-  } catch (error) {
-    const errorMessage = error instanceof Error ? error.message : String(error);
-    console.error('💥 TOOL: saveGraph error:', errorMessage);
-    return { success: false, error: `Unexpected error while saving graph: ${errorMessage}` };
-  }
-}
->>>>>>> b9f9f66c
 
 // Get default user for all requests
 async function getSessionFromRequest(req: NextRequest) {
@@ -304,11 +28,7 @@
     const getUnbuiltNodes = url.searchParams.get('unbuilt') === 'true';
     const fresh = url.searchParams.get('fresh') === 'true'; // Force fresh read from filesystem
     const nodeId = url.searchParams.get('nodeId'); // For reading specific nodes
-<<<<<<< HEAD
     const layer = url.searchParams.get('layer'); // For filtering by C4 layer
-=======
-    const pathParam = url.searchParams.get('path'); // For navigating to nested graph levels
->>>>>>> b9f9f66c
     const accept = (req.headers.get('accept') || '').toLowerCase();
     const wantsJson = accept.includes('application/json') && !accept.includes('application/xml');
     
@@ -423,7 +143,6 @@
         );
       }
 
-<<<<<<< HEAD
       // Filter nodes by layer (node type must match the layer)
       const filteredNodes = graph.nodes?.filter((node: any) => node.type === layer) || [];
       const filteredNodeIds = new Set(filteredNodes.map((node: any) => node.id));
@@ -444,35 +163,6 @@
     }
 
     // Check if requesting a specific node
-=======
-      // Navigate to nested graph level if path is provided
-      let targetGraph = graph;
-      if (pathParam) {
-        try {
-          const path = JSON.parse(decodeURIComponent(pathParam));
-          if (Array.isArray(path) && path.length > 0) {
-            console.log('🧭 GET: navigating to nested level, path:', path);
-            targetGraph = navigateToNestedGraph(graph, path);
-            if (!targetGraph) {
-              console.error('❌ GET: navigation path not found:', path);
-              return NextResponse.json(
-                { error: `Invalid path: Could not navigate to nested graph level. Path: ${path.join(' -> ')}` },
-                { status: 400 }
-              );
-            }
-            console.log('✅ GET: reached nested level, nodes:', targetGraph.nodes?.length || 0);
-          }
-        } catch (parseError) {
-          console.error('❌ GET: failed to parse path parameter:', parseError);
-          return NextResponse.json(
-            { error: 'Invalid path parameter: must be a JSON array of node IDs' },
-            { status: 400 }
-          );
-        }
-      }
-
-      // Check if requesting a specific node (from the target graph level)
->>>>>>> b9f9f66c
       if (nodeId) {
         console.log('🎯 GET: looking for specific node:', nodeId);
         const node = targetGraph.nodes?.find((n: any) => n.id === nodeId);
@@ -547,461 +237,6 @@
   }
 }
 
-<<<<<<< HEAD
-=======
-async function readBaseGraph(): Promise<any | null> {
-  try {
-    console.log('🔍 TOOL: readBaseGraph via graph-service helpers');
-    const baseGraph = await loadBaseGraphFromFile(DEFAULT_USER_ID);
-    if (!baseGraph) {
-      console.log('🔍 TOOL: Base graph file not found');
-      return null;
-    }
-
-    const parsed = GraphSchema.safeParse(baseGraph);
-    if (!parsed.success) {
-      console.error('🔍 TOOL: Base graph schema validation failed:', parsed.error);
-      return null;
-    }
-
-    return { graph: cloneGraph(parsed.data) };
-  } catch (error) {
-    console.error('🔍 TOOL: Error reading base graph:', error);
-    return null;
-  }
-}
-
-// Filesystem helpers
-async function readLocalGraph(): Promise<any | null> {
-  try {
-    console.log('🔍 TOOL: readLocalGraph via graph-service helpers');
-    const currentGraph = await loadCurrentGraphFromFile(DEFAULT_USER_ID);
-    const fallbackGraph = currentGraph ?? (await loadGraphFromFile(DEFAULT_USER_ID));
-
-    if (!fallbackGraph) {
-      console.log('🔍 TOOL: No graph files found');
-      return null;
-    }
-
-    const parsed = GraphSchema.safeParse(fallbackGraph);
-    if (!parsed.success) {
-      console.error('🔍 TOOL: Graph schema validation failed:', parsed.error);
-      return null;
-    }
-
-    return { graph: cloneGraph(parsed.data) };
-  } catch (error) {
-    console.error('🔍 TOOL: Error reading local graph:', error);
-    return null;
-  }
-}
-
-// Helper function to sync specific nodes/edges to base graph
-// Helper function to find an edge recursively in a graph (including nested graphs)
-function findEdgeRecursively(graph: any, edgeId: string): any | null {
-  // Check root level edges
-  if (graph.edges) {
-    const edge = graph.edges.find((e: any) => e.id === edgeId || `${e.source}-${e.target}` === edgeId);
-    if (edge) return edge;
-  }
-
-  // Check nested graphs
-  if (graph.nodes) {
-    for (const node of graph.nodes) {
-      if (node.graph) {
-        const found = findEdgeRecursively(node.graph, edgeId);
-        if (found) return found;
-      }
-    }
-  }
-
-  return null;
-}
-
-// Helper function to remove an edge recursively from a graph
-function removeEdgeRecursively(graph: any, edgeId: string): boolean {
-  // Check root level edges
-  if (graph.edges) {
-    const edgeIdx = graph.edges.findIndex((e: any) => e.id === edgeId || `${e.source}-${e.target}` === edgeId);
-    if (edgeIdx >= 0) {
-      graph.edges.splice(edgeIdx, 1);
-      return true;
-    }
-  }
-
-  // Check nested graphs
-  if (graph.nodes) {
-    for (const node of graph.nodes) {
-      if (node.graph && removeEdgeRecursively(node.graph, edgeId)) {
-        return true;
-      }
-    }
-  }
-
-  return false;
-}
-
-// Helper function to add an edge to the correct nesting level in base graph
-function addEdgeRecursively(baseGraph: any, edge: any, edgeId: string, currentGraph?: any): void {
-  if (!currentGraph) {
-    // Fallback: add to root level
-    baseGraph.edges = baseGraph.edges || [];
-    const existingIdx = baseGraph.edges.findIndex((e: any) => e.id === edgeId || `${e.source}-${e.target}` === edgeId);
-    if (existingIdx >= 0) {
-      baseGraph.edges[existingIdx] = { ...edge };
-    } else {
-      baseGraph.edges.push({ ...edge });
-    }
-    return;
-  }
-
-  // Find the nesting level where this edge exists in the current graph
-  function findEdgeLevel(graph: any, targetEdgeId: string, path: string[] = []): string[] | null {
-    // Check root level edges
-    if (graph.edges) {
-      const found = graph.edges.find((e: any) => e.id === targetEdgeId || `${e.source}-${e.target}` === targetEdgeId);
-      if (found) return path;
-    }
-
-    // Check nested graphs
-    if (graph.nodes) {
-      for (const node of graph.nodes) {
-        if (node.graph) {
-          const found = findEdgeLevel(node.graph, targetEdgeId, [...path, node.id]);
-          if (found) return found;
-        }
-      }
-    }
-
-    return null;
-  }
-
-  const edgePath = findEdgeLevel(currentGraph, edgeId);
-  if (edgePath && edgePath.length > 0) {
-    // Navigate to the correct level in base graph and add the edge there
-    let targetGraph = baseGraph;
-    for (const nodeId of edgePath) {
-      const node = targetGraph.nodes?.find((n: any) => n.id === nodeId);
-      if (!node) {
-        // Node doesn't exist in base at this level, can't add edge
-        console.warn('⚠️ Cannot add edge to base graph - target node not found at path:', edgePath);
-        return;
-      }
-      node.graph = node.graph || { nodes: [], edges: [] };
-      targetGraph = node.graph;
-    }
-
-    // Add edge at the correct level
-    targetGraph.edges = targetGraph.edges || [];
-    const existingIdx = targetGraph.edges.findIndex((e: any) => e.id === edgeId || `${e.source}-${e.target}` === edgeId);
-    if (existingIdx >= 0) {
-      targetGraph.edges[existingIdx] = { ...edge };
-    } else {
-      targetGraph.edges.push({ ...edge });
-    }
-  } else {
-    // Edge not found in current graph, add to root level as fallback
-    baseGraph.edges = baseGraph.edges || [];
-    const existingIdx = baseGraph.edges.findIndex((e: any) => e.id === edgeId || `${e.source}-${e.target}` === edgeId);
-    if (existingIdx >= 0) {
-      baseGraph.edges[existingIdx] = { ...edge };
-    } else {
-      baseGraph.edges.push({ ...edge });
-    }
-  }
-}
-
-// Helper function to find a node recursively in a graph (including nested graphs)
-function findNodeRecursively(graph: any, nodeId: string): any | null {
-  // Check root level
-  const node = graph.nodes?.find((n: any) => n.id === nodeId);
-  if (node) return node;
-  
-  // Check nested graphs
-  for (const n of graph.nodes || []) {
-    if (n.graph && n.graph.nodes) {
-      const found = findNodeRecursively(n.graph, nodeId);
-      if (found) return found;
-    }
-  }
-  
-  return null;
-}
-
-// Helper function to sync a node recursively (including its nested graph)
-function syncNodeRecursively(baseGraph: any, currentNode: any): void {
-  const baseNodeIdx = baseGraph.nodes?.findIndex((n: any) => n.id === currentNode.id) ?? -1;
-
-  if (baseNodeIdx >= 0) {
-    // Update existing node in base graph
-    console.log('🔄 TOOL: syncToBaseGraph updating node:', currentNode.id);
-    baseGraph.nodes[baseNodeIdx] = cloneGraph(currentNode);
-  } else {
-    // Add new node to base graph
-    console.log('➕ TOOL: syncToBaseGraph adding node:', currentNode.id);
-    baseGraph.nodes = baseGraph.nodes || [];
-    baseGraph.nodes.push(cloneGraph(currentNode));
-  }
-}
-
-// Helper function to collect all edges from a node tree recursively
-function collectEdgesFromNode(node: any, collectedEdges: Set<string>): void {
-  if (node.graph && node.graph.edges) {
-    for (const edge of node.graph.edges) {
-      collectedEdges.add(edge.id || `${edge.source}-${edge.target}`);
-    }
-  }
-  if (node.graph && node.graph.nodes) {
-    for (const childNode of node.graph.nodes) {
-      collectEdgesFromNode(childNode, collectedEdges);
-    }
-  }
-}
-
-// Helper function to collect all node IDs in a tree
-function collectNodeIds(node: any, nodeIds: Set<string>): void {
-  nodeIds.add(node.id);
-  if (node.graph && node.graph.nodes) {
-    for (const childNode of node.graph.nodes) {
-      collectNodeIds(childNode, nodeIds);
-    }
-  }
-}
-
-// Helper function to collect edges that reference any node in the given tree
-function collectRelatedEdges(graph: any, treeNode: any, collectedEdges: Set<string>): void {
-  const treeNodeIds = new Set<string>();
-  collectNodeIds(treeNode, treeNodeIds);
-
-  // Recursively search the entire graph for edges that reference any node in the tree
-  function searchForRelatedEdges(g: any): void {
-    if (g.edges) {
-      for (const edge of g.edges) {
-        if (treeNodeIds.has(edge.source) || treeNodeIds.has(edge.target)) {
-          collectedEdges.add(edge.id || `${edge.source}-${edge.target}`);
-        }
-      }
-    }
-    if (g.nodes) {
-      for (const node of g.nodes) {
-        if (node.graph) {
-          searchForRelatedEdges(node.graph);
-        }
-      }
-    }
-  }
-
-  searchForRelatedEdges(graph);
-}
-
-async function syncToBaseGraph(nodeIds: string[], edgeIds: string[]): Promise<{ success: boolean; error?: string }> {
-  console.log('🔄 TOOL: syncToBaseGraph called', { nodeIds, edgeIds });
-
-  try {
-    // Read both current and base graphs
-    const currentGraphResult = await readLocalGraph();
-    const baseGraphResult = await readBaseGraph();
-
-    if (!currentGraphResult) {
-      throw new Error('No current graph available to sync from');
-    }
-
-    let baseGraph = baseGraphResult?.graph;
-    if (!baseGraph) {
-      console.log('📝 TOOL: syncToBaseGraph creating new base graph');
-      baseGraph = { nodes: [], edges: [] };
-    }
-
-    const currentGraph = currentGraphResult.graph;
-    console.log('📊 TOOL: syncToBaseGraph - current:', currentGraph.nodes?.length || 0, 'nodes,', currentGraph.edges?.length || 0, 'edges');
-    console.log('📊 TOOL: syncToBaseGraph - base:', baseGraph.nodes?.length || 0, 'nodes,', baseGraph.edges?.length || 0, 'edges');
-
-    // Sync nodes (search recursively through nested graphs)
-    if (nodeIds && nodeIds.length > 0) {
-      for (const nodeId of nodeIds) {
-        // Find node recursively in current graph (might be nested)
-        const currentNode = findNodeRecursively(currentGraph, nodeId);
-        
-        if (currentNode) {
-          // Node exists in current graph - sync it recursively to base
-          console.log('🔍 TOOL: syncToBaseGraph found node recursively:', nodeId);
-          
-          // We need to sync this node to the same nesting level in base graph
-          // For now, we'll sync the entire tree structure by finding the root parent and syncing that
-          // This ensures the nesting structure is preserved
-          
-          // Find which root-level node contains this nested node
-          let rootNodeId: string | null = null;
-          let rootNode: any = null;
-          
-          for (const node of currentGraph.nodes || []) {
-            const found = findNodeRecursively({ nodes: [node] }, nodeId);
-            if (found) {
-              rootNodeId = node.id;
-              rootNode = node;
-              break;
-            }
-          }
-          
-          if (rootNode) {
-            // Sync the entire root node (which includes all nested children)
-            console.log('🌳 TOOL: syncToBaseGraph syncing tree from root:', rootNodeId);
-            // First, get the current complete root node from the current graph
-            const completeRootNode = currentGraph.nodes?.find((n: any) => n.id === rootNodeId);
-            const nodeToSync = completeRootNode || rootNode;
-
-            // Sync the node tree
-            syncNodeRecursively(baseGraph, nodeToSync);
-
-            // Also collect and sync all edges from this node tree AND from the entire current graph
-            const collectedEdges = new Set<string>();
-            collectEdgesFromNode(nodeToSync, collectedEdges);
-
-            // Also collect edges that might reference nodes in this tree (even if edges are elsewhere in the graph)
-            collectRelatedEdges(currentGraph, nodeToSync, collectedEdges);
-
-            if (collectedEdges.size > 0) {
-              console.log('🔗 TOOL: syncToBaseGraph also syncing edges from tree and related:', Array.from(collectedEdges));
-              // Add these edges to the edgeIds to be synced
-              edgeIds = edgeIds || [];
-              for (const edgeId of collectedEdges) {
-                if (!edgeIds.includes(edgeId)) {
-                  edgeIds.push(edgeId);
-                }
-              }
-            }
-          } else {
-            // Node is at root level
-            syncNodeRecursively(baseGraph, currentNode);
-
-            // Also collect and sync edges from root-level node tree AND related edges
-            const collectedEdges = new Set<string>();
-            collectEdgesFromNode(currentNode, collectedEdges);
-
-            // Also collect edges that reference nodes in this tree
-            collectRelatedEdges(currentGraph, currentNode, collectedEdges);
-
-            if (collectedEdges.size > 0) {
-              console.log('🔗 TOOL: syncToBaseGraph also syncing edges from root node tree and related:', Array.from(collectedEdges));
-              edgeIds = edgeIds || [];
-              for (const edgeId of collectedEdges) {
-                if (!edgeIds.includes(edgeId)) {
-                  edgeIds.push(edgeId);
-                }
-              }
-            }
-          }
-        } else {
-          // Node doesn't exist in current - check if it's in base and remove it
-          const baseNodeIdx = baseGraph.nodes?.findIndex((n: any) => n.id === nodeId) ?? -1;
-          if (baseNodeIdx >= 0) {
-            console.log('🗑️ TOOL: syncToBaseGraph removing node from base:', nodeId);
-            baseGraph.nodes.splice(baseNodeIdx, 1);
-          }
-        }
-      }
-    }
-
-    // Sync edges
-    if (edgeIds && edgeIds.length > 0) {
-      for (const edgeId of edgeIds) {
-        // Find edge recursively in current graph
-        const currentEdge = findEdgeRecursively(currentGraph, edgeId);
-
-        // Find edge recursively in base graph
-        const baseEdge = findEdgeRecursively(baseGraph, edgeId);
-
-        if (currentEdge) {
-          // Edge exists in current graph
-          if (baseEdge) {
-            // Update existing edge in base graph (but since we can't easily get the index recursively, we'll remove and re-add)
-            console.log('🔄 TOOL: syncToBaseGraph updating edge:', edgeId);
-            removeEdgeRecursively(baseGraph, edgeId);
-            addEdgeRecursively(baseGraph, currentEdge, edgeId, currentGraph);
-          } else {
-            // Add new edge to base graph
-            console.log('➕ TOOL: syncToBaseGraph adding edge:', edgeId);
-            addEdgeRecursively(baseGraph, currentEdge, edgeId, currentGraph);
-          }
-        } else if (baseEdge) {
-          // Edge doesn't exist in current but exists in base - remove from base
-          console.log('🗑️ TOOL: syncToBaseGraph removing edge from base:', edgeId);
-          removeEdgeRecursively(baseGraph, edgeId);
-        }
-      }
-    }
-
-    console.log('💾 TOOL: syncToBaseGraph saving synced base graph with', baseGraph.nodes?.length || 0, 'nodes,', baseGraph.edges?.length || 0, 'edges');
-    await storeBaseGraph(baseGraph, DEFAULT_USER_ID);
-    console.log('✅ TOOL: syncToBaseGraph base graph synced successfully');
-    return { success: true };
-  } catch (error) {
-    console.error('💥 TOOL: syncToBaseGraph error:', error);
-    const errorMsg = `Failed to sync to base graph: ${error instanceof Error ? error.message : String(error)}`;
-    return { success: false, error: errorMsg };
-  }
-}
-
-/**
- * Compares two nodes in detail and returns an array of difference descriptions
- */
-function compareNodesDetailed(baseNode: any, currentNode: any): string[] {
-  const differences: string[] = [];
-
-  // Compare basic fields
-  if (baseNode.title !== currentNode.title) {
-    differences.push(`**Title changed:** "${baseNode.title}" → "${currentNode.title}"`);
-  }
-
-  if (baseNode.prompt !== currentNode.prompt) {
-    differences.push(`**Prompt changed:**`);
-    differences.push(`  From: "${baseNode.prompt}"`);
-    differences.push(`  To: "${currentNode.prompt}"`);
-  }
-
-  // Compare properties
-  const baseProps = Array.isArray(baseNode.properties) ? baseNode.properties : [];
-  const currentProps = Array.isArray(currentNode.properties) ? currentNode.properties : [];
-
-  const basePropMap = new Map(baseProps.map((p: any) => [p.id, p]));
-  const currentPropMap = new Map(currentProps.map((p: any) => [p.id, p]));
-
-  // Check for added properties
-  for (const [propId, currentProp] of currentPropMap.entries()) {
-    if (!basePropMap.has(propId)) {
-      differences.push(`**Property added:** ${propId} = ${JSON.stringify((currentProp as any).value)} (${(currentProp as any).type})`);
-    }
-  }
-
-  // Check for removed properties
-  for (const [propId, baseProp] of basePropMap.entries()) {
-    if (!currentPropMap.has(propId)) {
-      differences.push(`**Property removed:** ${propId} (was: ${JSON.stringify((baseProp as any).value)})`);
-    }
-  }
-
-  // Check for modified properties
-  for (const [propId, currentProp] of currentPropMap.entries()) {
-    const baseProp = basePropMap.get(propId);
-    if (baseProp) {
-      const propDifferences = comparePropertyDetailed(propId as string, baseProp as any, currentProp as any);
-      differences.push(...propDifferences);
-    }
-  }
-
-  return differences;
-}
-
-/**
- * Compares two properties in detail and returns difference descriptions
- */
-function comparePropertyDetailed(propId: string, baseProp: any, currentProp: any): string[] {
-  const differences: string[] = [];
-
-  // Check if values are different
-  const baseValue = baseProp.value;
-  const currentValue = currentProp.value;
->>>>>>> b9f9f66c
 
 
 
@@ -1016,706 +251,6 @@
     const body = await req.json();
     const { action, ...params } = body;
 
-<<<<<<< HEAD
-=======
-    // Handle different actions
-    if (action === 'refresh') {
-      console.log('🔄 Refreshing graph from file...');
-      // Force refresh the graph data from file
-      await loadGraphFromFile(user.id);
-      const graph = getGraphSession();
-
-      if (!graph) {
-        console.log('ℹ️ No graph found after refresh');
-        return NextResponse.json(
-          { error: 'Graph not found' },
-          { status: 404 }
-        );
-      }
-
-      console.log(`✅ Refreshed graph with ${graph.nodes?.length || 0} nodes`);
-
-      return NextResponse.json({
-        success: true,
-        graph: graph
-      });
-    }
-
-    // Tool operations
-    if (action === 'node_create') {
-      console.log('➕ TOOL: node_create called', params);
-
-      try {
-        // Use local FS read only
-        const localGraph = await readLocalGraph();
-        if (!localGraph) {
-          console.error('❌ TOOL: node_create no local graph found');
-          const errorMsg = 'No graph data available. Please ensure the graph file exists.';
-          return NextResponse.json({ error: errorMsg }, { status: 400 });
-        }
-        let graph = localGraph.graph;
-        const validatedGraph = graph;
-        console.log('✅ TOOL: node_create schema validation passed, nodes:', validatedGraph.nodes?.length || 0);
-
-        const { nodeId: providedId, title, prompt, properties, children, path, position, syncToBase, metadata } = params;
-
-        // Generate nodeId if not provided
-        const nodeId = providedId || `node-${Date.now()}${Math.floor(Math.random() * 1000)}`;
-        
-        // Use defaults for title and prompt if not provided
-        const nodeTitle = title || 'New Node';
-        const nodePrompt = prompt || '';
-
-        // Navigate to the target nested level if path is provided
-        const targetPath = path && Array.isArray(path) && path.length > 0 ? path : [];
-        const targetGraph = targetPath.length > 0 ? navigateToNestedGraph(validatedGraph, targetPath) : validatedGraph;
-        
-        if (!targetGraph) {
-          console.error('❌ TOOL: node_create navigation path not found:', targetPath);
-          const errorMsg = `Invalid path: Could not navigate to nested graph level. Path: ${targetPath.join(' -> ')}`;
-          return NextResponse.json({ error: errorMsg }, { status: 400 });
-        }
-
-        console.log('🔍 TOOL: node_create checking if node already exists:', nodeId, 'at path:', targetPath);
-        const existingNode = targetGraph.nodes.find((n: any) => n.id === nodeId);
-        if (existingNode) {
-          console.error('❌ TOOL: node_create node already exists:', nodeId);
-          const errorMsg = `Node with ID '${nodeId}' already exists at this level. Please use a different node ID or use node_edit to modify the existing node.`;
-          return NextResponse.json({ error: errorMsg }, { status: 400 });
-        }
-        console.log('✅ TOOL: node_create node ID is available');
-
-        const node: any = {
-          id: nodeId,
-          title: nodeTitle,
-          prompt: nodePrompt,
-          properties: properties || [],
-          graph: { nodes: [], edges: [] }, // Empty nested graph
-          ...(position ? { position: { x: position.x, y: position.y, z: typeof position.z === 'number' ? position.z : 0 } } : {}),
-          ...(children && children.length > 0 ? { children } : {})
-        };
-        const normalizedMetadata = normalizeNodeMetadata(metadata);
-        if (normalizedMetadata) {
-          node.metadata = normalizedMetadata;
-        }
-        console.log('🆕 TOOL: node_create creating new node:', { id: nodeId, title, propertiesCount: node.properties.length, hasChildren: !!children, childrenCount: children?.length, path: targetPath });
-
-        // Apply the change at the correct nested level
-        if (targetPath.length > 0) {
-          const modifyFn = (g: any) => ({
-            ...g,
-            nodes: [...(g.nodes || []), node]
-          });
-          const updatedGraph = rebuildGraphWithModification(validatedGraph, targetPath, modifyFn);
-          Object.assign(validatedGraph, updatedGraph);
-          console.log('✅ TOOL: node_create added node at nested level, path:', targetPath);
-        } else {
-          validatedGraph.nodes.push(node);
-          console.log('✅ TOOL: node_create added node at root level, total nodes:', validatedGraph.nodes.length);
-        }
-
-        console.log('💾 TOOL: node_create saving updated graph');
-        const saveResult = await saveGraph(validatedGraph);
-        if (!saveResult.success) {
-          return NextResponse.json({ error: saveResult.error }, { status: 500 });
-        }
-        console.log('✅ TOOL: node_create graph saved successfully');
-
-        // No folder creation needed - navigation is based on nested graph structure
-
-        // If syncToBase is true, sync this node to base graph immediately
-        if (syncToBase) {
-          console.log('🔄 TOOL: node_create syncing to base graph due to syncToBase=true');
-          try {
-            const syncResult = await syncToBaseGraph([nodeId], []);
-            if (!syncResult.success) {
-              console.log('⚠️ TOOL: node_create sync to base failed:', syncResult.error);
-              return NextResponse.json({ error: `Warning: Node created but failed to sync to base: ${syncResult.error}` }, { status: 500 });
-            }
-            console.log('✅ TOOL: node_create successfully synced to base graph');
-          } catch (syncError: unknown) {
-            console.error('💥 TOOL: node_create sync error:', syncError);
-            return NextResponse.json({ error: `Warning: Node created but failed to sync to base: ${syncError instanceof Error ? syncError.message : String(syncError)}` }, { status: 500 });
-          }
-        }
-
-        const result = `Successfully added node "${nodeId}" with title "${title}". The node has ${node.properties.length} properties.${syncToBase ? ' (synced to base graph)' : ''}`;
-        console.log('📤 TOOL: node_create returning success:', result);
-        return NextResponse.json({ content: [{ type: 'text', text: result }] });
-      } catch (error) {
-        const errorMessage = error instanceof Error ? error.message : String(error);
-        console.error('💥 TOOL: node_create unexpected error:', errorMessage);
-        const errorMsg = `Unexpected error while adding node: ${errorMessage}`;
-        return NextResponse.json({ error: errorMsg }, { status: 500 });
-      }
-    }
-
-    if (action === 'node_edit') {
-      console.log('✏️ TOOL: node_edit called', params);
-
-      try {
-        // Use local FS read only
-        const localGraph = await readLocalGraph();
-        if (!localGraph) {
-          console.error('❌ TOOL: node_edit no local graph found');
-          const errorMsg = 'No graph data available. Please ensure the graph file exists.';
-          return NextResponse.json({ error: errorMsg }, { status: 400 });
-        }
-        let graph = localGraph.graph;
-        const validatedGraph = graph;
-        console.log('✅ TOOL: node_edit schema validation passed, nodes:', validatedGraph.nodes?.length || 0);
-
-        const { nodeId, mode = 'replace', title, prompt, properties, children, path, position, metadata } = params;
-
-        // Navigate to the target nested level if path is provided
-        const targetPath = path && Array.isArray(path) && path.length > 0 ? path : [];
-        const targetGraph = targetPath.length > 0 ? navigateToNestedGraph(validatedGraph, targetPath) : validatedGraph;
-        
-        if (!targetGraph) {
-          console.error('❌ TOOL: node_edit navigation path not found:', targetPath);
-          const errorMsg = `Invalid path: Could not navigate to nested graph level. Path: ${targetPath.join(' -> ')}`;
-          return NextResponse.json({ error: errorMsg }, { status: 400 });
-        }
-
-        console.log('🔍 TOOL: node_edit looking for node:', nodeId, 'at path:', targetPath);
-        const idx = targetGraph.nodes.findIndex((n: any) => n.id === nodeId);
-        if (idx === -1) {
-          console.error('❌ TOOL: node_edit node not found:', nodeId, 'at path:', targetPath);
-          return NextResponse.json({ error: `Node ${nodeId} not found at specified path` }, { status: 404 });
-        }
-        console.log('✅ TOOL: node_edit found node at index:', idx, 'title:', targetGraph.nodes[idx].title);
-
-        const existing = targetGraph.nodes[idx];
-        const next = { ...existing } as any;
-
-        // Ensure nested graph exists (even if not being edited)
-        if (!next.graph) {
-          next.graph = { nodes: [], edges: [] };
-        }
-
-        // Merge simple fields (only update if provided)
-        if (title !== undefined) {
-          console.log('📝 TOOL: node_edit updating title:', title);
-          next.title = title;
-        }
-        if (prompt !== undefined) {
-          console.log('📝 TOOL: node_edit updating prompt, length:', prompt.length);
-          next.prompt = prompt;
-        }
-        if (children !== undefined) {
-          console.log('👶 TOOL: node_edit updating children, count:', children.length);
-          next.children = children;
-        }
-        if (position !== undefined) {
-          console.log('📍 TOOL: node_edit updating position:', position);
-          next.position = { x: position.x, y: position.y, z: typeof position.z === 'number' ? position.z : 0 };
-        }
-        if (metadata !== undefined) {
-          const normalizedMetadata = normalizeNodeMetadata(metadata);
-          console.log('🗂️ TOOL: node_edit updating metadata, files:', normalizedMetadata?.files?.length ?? 'undefined');
-          if (normalizedMetadata) {
-            next.metadata = normalizedMetadata;
-          } else {
-            delete next.metadata;
-          }
-        }
-
-        // Handle properties based on mode
-        if (properties !== undefined) {
-          if (mode === 'merge') {
-            console.log('🔧 TOOL: node_edit merging properties, count:', properties.length);
-            // Normalize incoming properties first
-            const normalizedProps = normalizeProperties(properties);
-            console.log('🔧 TOOL: node_edit normalized properties, count:', normalizedProps.length);
-
-            const existingProps = Array.isArray(existing.properties) ? existing.properties : [];
-            console.log('🔧 TOOL: node_edit existing properties count:', existingProps.length);
-
-            const byId = new Map<string, any>(existingProps.map((p: any) => [p.id, p]));
-
-            // Merge new properties with existing ones
-            for (const newProp of normalizedProps) {
-              if (!newProp || typeof newProp.id !== 'string') continue;
-
-              // Handle dot-notation for nested properties
-              const dotIndex = newProp.id.indexOf('.');
-              if (dotIndex > 0) {
-                const parentId = newProp.id.substring(0, dotIndex);
-                const fieldName = newProp.id.substring(dotIndex + 1);
-                const existingParent = byId.get(parentId);
-
-                if (existingParent && existingParent.type === 'object' && existingParent.fields) {
-                  // Update nested field within existing object property
-                  const existingFields = Array.isArray(existingParent.fields) ? existingParent.fields : [];
-                  const fieldMap = new Map<string, any>(existingFields.map((f: any) => [f.id || f.name, f]));
-                  const existingField = fieldMap.get(fieldName);
-
-                  // Ensure parent has a value object to store field values
-                  const parentValue = existingParent.value && typeof existingParent.value === 'object' ? { ...existingParent.value } : {};
-
-                  if (existingField) {
-                    // Update existing field - preserve id/name and only update specified properties
-                    fieldMap.set(fieldName, {
-                      id: existingField.id || existingField.name,
-                      title: newProp.title !== undefined ? newProp.title : existingField.title,
-                      type: newProp.type !== undefined ? newProp.type : existingField.type,
-                      value: newProp.value !== undefined ? newProp.value : existingField.value,
-                      ...(existingField.options ? { options: existingField.options } : {}),
-                      ...(existingField.fields ? { fields: existingField.fields } : {})
-                    });
-                    // Also update the parent value object for XML serialization
-                    if (newProp.value !== undefined) {
-                      parentValue[fieldName] = newProp.value;
-                    }
-                  } else {
-                    // Add new field to object
-                    fieldMap.set(fieldName, {
-                      id: fieldName,
-                      title: newProp.title || fieldName,
-                      type: newProp.type || 'text',
-                      value: newProp.value
-                    });
-                    // Also add to parent value object for XML serialization
-                    parentValue[fieldName] = newProp.value;
-                  }
-
-                  byId.set(parentId, {
-                    ...existingParent,
-                    fields: Array.from(fieldMap.values()),
-                    value: parentValue
-                  });
-                } else {
-                  // Create new object property with the field
-                  const initialValue: any = {};
-                  initialValue[fieldName] = newProp.value;
-                  byId.set(parentId, {
-                    id: parentId,
-                    title: parentId,
-                    type: 'object',
-                    value: initialValue,
-                    fields: [{
-                      id: fieldName,
-                      title: newProp.title || fieldName,
-                      type: newProp.type || 'text',
-                      value: newProp.value
-                    }]
-                  });
-                }
-              } else {
-                // Regular property (no dot notation)
-                const existingProp = byId.get(newProp.id);
-                if (existingProp) {
-                  // Merge with existing property
-                  byId.set(newProp.id, { ...existingProp, ...newProp });
-                } else {
-                  // Add new property
-                  byId.set(newProp.id, newProp);
-                }
-              }
-            }
-
-            console.log('🔧 TOOL: node_edit merged properties, final count:', Array.from(byId.values()).length);
-            next.properties = Array.from(byId.values());
-          } else {
-            // Replace mode
-            console.log('🔧 TOOL: node_edit replacing properties, count:', properties.length);
-            next.properties = properties;
-          }
-        }
-
-        // Apply the change at the correct nested level
-        if (targetPath.length > 0) {
-          const modifyFn = (g: any) => ({
-            ...g,
-            nodes: g.nodes.map((n: any, i: number) => i === idx ? next : n)
-          });
-          const updatedGraph = rebuildGraphWithModification(validatedGraph, targetPath, modifyFn);
-          Object.assign(validatedGraph, updatedGraph);
-          console.log('✅ TOOL: node_edit updated node at nested level, path:', targetPath);
-        } else {
-          targetGraph.nodes[idx] = next;
-          console.log('✅ TOOL: node_edit updated node at root level');
-        }
-        console.log('💾 TOOL: node_edit saving updated graph');
-        const saveResult = await saveGraph(validatedGraph);
-        if (!saveResult.success) {
-          return NextResponse.json({ error: saveResult.error }, { status: 500 });
-        }
-        console.log('✅ TOOL: node_edit graph saved successfully');
-
-        const result = mode === 'merge' ? `Merged changes into node ${nodeId}` : `Replaced node ${nodeId}`;
-        console.log('📤 TOOL: node_edit returning result:', result);
-        return NextResponse.json({ content: [{ type: 'text', text: result }] });
-
-      } catch (error) {
-        console.error('💥 TOOL: node_edit error:', error);
-        return NextResponse.json({ error: error instanceof Error ? error.message : String(error) }, { status: 500 });
-      }
-    }
-
-    if (action === 'node_delete') {
-      console.log('🗑️ TOOL: node_delete called', params);
-
-      try {
-        // Use local FS read only
-        const localGraph = await readLocalGraph();
-        if (!localGraph) {
-          console.error('❌ TOOL: node_delete no local graph found');
-          const errorMsg = 'No graph data available. Please ensure the graph file exists.';
-          return NextResponse.json({ error: errorMsg }, { status: 400 });
-        }
-        let graph = localGraph.graph;
-        const validatedGraph = graph;
-        console.log('✅ TOOL: node_delete schema validation passed, nodes:', validatedGraph.nodes?.length || 0);
-
-        const { nodeId, recursive, path, syncToBase } = params;
-
-        // Navigate to the target nested level if path is provided
-        const targetPath = path && Array.isArray(path) && path.length > 0 ? path : [];
-        const targetGraph = targetPath.length > 0 ? navigateToNestedGraph(validatedGraph, targetPath) : validatedGraph;
-        
-        if (!targetGraph) {
-          console.error('❌ TOOL: node_delete navigation path not found:', targetPath);
-          const errorMsg = `Invalid path: Could not navigate to nested graph level. Path: ${targetPath.join(' -> ')}`;
-          return NextResponse.json({ error: errorMsg }, { status: 400 });
-        }
-
-        console.log('🔍 TOOL: node_delete checking if node exists:', nodeId, 'at path:', targetPath);
-        const byId = new Map<string, any>(targetGraph.nodes.map((n: any) => [n.id, n]));
-        if (!byId.has(nodeId)) {
-          console.error('❌ TOOL: node_delete node not found:', nodeId, 'at path:', targetPath);
-          const errorMsg = `Node with ID '${nodeId}' not found at specified path. Available nodes: ${targetGraph.nodes.map((n: any) => n.id).join(', ')}`;
-          return NextResponse.json({ error: errorMsg }, { status: 404 });
-        }
-        console.log('✅ TOOL: node_delete node found:', byId.get(nodeId).title);
-
-        console.log('🗂️ TOOL: node_delete collecting nodes to delete');
-        const toDelete = new Set<string>();
-        const collect = (id: string) => {
-          toDelete.add(id);
-          if (recursive) {
-            const n = byId.get(id);
-            const kids = Array.isArray(n?.children) ? n.children : [];
-            for (const k of kids) collect(k.id);
-          }
-        };
-        collect(nodeId);
-
-        console.log('🗑️ TOOL: node_delete will delete nodes:', Array.from(toDelete));
-
-        // Apply deletion at the correct nested level
-        if (targetPath.length > 0) {
-          const modifyFn = (g: any) => {
-            // Clean up references
-            const cleanedNodes = (g.nodes || []).map((n: any) => ({
-              ...n,
-              children: Array.isArray(n.children) ? n.children.filter((c: any) => !toDelete.has(c.id)) : n.children
-            }));
-            
-            // Remove deleted nodes
-            const filteredNodes = cleanedNodes.filter((n: any) => !toDelete.has(n.id));
-            
-            // Remove edges connected to deleted nodes
-            const filteredEdges = Array.isArray(g.edges) 
-              ? g.edges.filter((e: any) => !toDelete.has(e.source) && !toDelete.has(e.target))
-              : g.edges;
-            
-            return { ...g, nodes: filteredNodes, edges: filteredEdges };
-          };
-          const updatedGraph = rebuildGraphWithModification(validatedGraph, targetPath, modifyFn);
-          Object.assign(validatedGraph, updatedGraph);
-          console.log('✅ TOOL: node_delete removed nodes at nested level, path:', targetPath);
-        } else {
-          // Clean up references at root level
-          console.log('🔄 TOOL: node_delete cleaning up references');
-          targetGraph.nodes.forEach((n: any) => {
-            if (Array.isArray(n.children)) n.children = n.children.filter((c: any) => !toDelete.has(c.id));
-          });
-
-          const originalCount = targetGraph.nodes.length;
-          targetGraph.nodes = targetGraph.nodes.filter((n: any) => !toDelete.has(n.id));
-          console.log('✅ TOOL: node_delete removed nodes at root level, count changed from', originalCount, 'to', targetGraph.nodes.length);
-
-          // Also remove any explicit edges that reference deleted nodes
-          const beforeEdges = (targetGraph.edges || []).length;
-          if (Array.isArray(targetGraph.edges)) {
-            targetGraph.edges = targetGraph.edges.filter((e: any) => !toDelete.has(e.source) && !toDelete.has(e.target));
-          }
-          const afterEdges = (targetGraph.edges || []).length;
-          if (beforeEdges !== afterEdges) {
-            console.log('✅ TOOL: node_delete removed edges connected to deleted nodes,', beforeEdges, '->', afterEdges);
-          }
-        }
-
-        console.log('💾 TOOL: node_delete saving updated graph');
-        const saveResult = await saveGraph(validatedGraph);
-        if (!saveResult.success) {
-          return NextResponse.json({ error: saveResult.error }, { status: 500 });
-        }
-        console.log('✅ TOOL: node_delete graph saved successfully');
-
-        // If syncToBase is true, sync this deletion to base graph immediately
-        if (syncToBase) {
-          console.log('🔄 TOOL: node_delete syncing to base graph due to syncToBase=true');
-          try {
-            // Get the IDs of all nodes that were deleted
-            const deletedNodeIds = Array.from(toDelete);
-            const syncResult = await syncToBaseGraph(deletedNodeIds, []);
-            if (!syncResult.success) {
-              console.log('⚠️ TOOL: node_delete sync to base failed:', syncResult.error);
-              return NextResponse.json({ error: `Warning: Node deleted but failed to sync to base: ${syncResult.error}` }, { status: 500 });
-            }
-            console.log('✅ TOOL: node_delete successfully synced to base graph');
-          } catch (syncError: unknown) {
-            console.error('💥 TOOL: node_delete sync error:', syncError);
-            return NextResponse.json({ error: `Warning: Node deleted but failed to sync to base: ${syncError instanceof Error ? syncError.message : String(syncError)}` }, { status: 500 });
-          }
-        }
-
-        const result = `Deleted node ${nodeId}${recursive ? ' (recursive)' : ''}${syncToBase ? ' (synced to base graph)' : ''}`;
-        console.log('📤 TOOL: node_delete returning result:', result);
-        return NextResponse.json({ content: [{ type: 'text', text: result }] });
-      } catch (error) {
-        console.error('💥 TOOL: node_delete error:', error);
-        return NextResponse.json({ error: error instanceof Error ? error.message : String(error) }, { status: 500 });
-      }
-    }
-
-    if (action === 'edge_create') {
-      console.log('🔗 TOOL: edge_create called', params);
-
-      try {
-        // Use local FS read only
-        const localGraph = await readLocalGraph();
-        if (!localGraph) {
-          console.error('❌ TOOL: edge_create no local graph found');
-          const errorMsg = 'No graph data available. Please ensure the graph file exists.';
-          return NextResponse.json({ error: errorMsg }, { status: 400 });
-        }
-        let graph = localGraph.graph;
-        const validatedGraph = graph;
-        console.log('✅ TOOL: edge_create schema validation passed, nodes:', validatedGraph.nodes?.length || 0);
-
-        const { sourceId, targetId, role, shape, path, syncToBase } = params;
-
-        // Navigate to the target nested level if path is provided
-        const targetPath = path && Array.isArray(path) && path.length > 0 ? path : [];
-        const targetGraph = targetPath.length > 0 ? navigateToNestedGraph(validatedGraph, targetPath) : validatedGraph;
-        
-        if (!targetGraph) {
-          console.error('❌ TOOL: edge_create navigation path not found:', targetPath);
-          const errorMsg = `Invalid path: Could not navigate to nested graph level. Path: ${targetPath.join(' -> ')}`;
-          return NextResponse.json({ error: errorMsg }, { status: 400 });
-        }
-
-        // Validate that both nodes exist at the target level
-        console.log('🔍 TOOL: edge_create validating source node:', sourceId, 'at path:', targetPath);
-        // Find source node recursively in the entire graph (not just at the target path level)
-        const sourceNode = findNodeRecursively(graph, sourceId);
-        if (!sourceNode) {
-          console.error('❌ TOOL: edge_create source node not found:', sourceId, 'in entire graph');
-          return NextResponse.json({ error: `Source node '${sourceId}' not found in graph` }, { status: 404 });
-        }
-        console.log('✅ TOOL: edge_create found source node:', sourceNode.title);
-
-        console.log('🔍 TOOL: edge_create validating target node:', targetId);
-        // Find target node recursively in the entire graph (not just at the target path level)
-        const targetNode = findNodeRecursively(graph, targetId);
-        if (!targetNode) {
-          console.error('❌ TOOL: edge_create target node not found:', targetId, 'in entire graph');
-          return NextResponse.json({ error: `Target node '${targetId}' not found in graph` }, { status: 404 });
-        }
-        console.log('✅ TOOL: edge_create found target node:', targetNode.title);
-
-        // Check if edge already exists
-        console.log('🔍 TOOL: edge_create checking for existing edge');
-        const existingEdge = (targetGraph.edges || []).find((e: any) => e.source === sourceId && e.target === targetId);
-        if (existingEdge) {
-          console.error('❌ TOOL: edge_create edge already exists:', `${sourceId}-${targetId}`);
-          const errorMsg = `Edge from '${sourceId}' to '${targetId}' already exists. Current role: ${existingEdge.role || 'none'}`;
-          return NextResponse.json({ error: errorMsg }, { status: 400 });
-        }
-        console.log('✅ TOOL: edge_create no existing edge found');
-
-        // Create the edge
-        const newEdge = {
-          id: `${sourceId}-${targetId}`,
-          source: sourceId,
-          target: targetId,
-          role: role || 'links-to',
-          ...(shape ? { shape } : {})
-        };
-        console.log('🆕 TOOL: edge_create creating new edge:', newEdge);
-
-        // Apply edge creation at the correct nested level
-        if (targetPath.length > 0) {
-          const modifyFn = (g: any) => ({
-            ...g,
-            edges: [...(g.edges || []), newEdge]
-          });
-          const updatedGraph = rebuildGraphWithModification(validatedGraph, targetPath, modifyFn);
-          Object.assign(validatedGraph, updatedGraph);
-          console.log('✅ TOOL: edge_create added edge at nested level, path:', targetPath);
-        } else {
-          targetGraph.edges = targetGraph.edges || [];
-          targetGraph.edges.push(newEdge);
-          console.log('✅ TOOL: edge_create added edge at root level, total edges:', targetGraph.edges.length);
-        }
-
-        console.log('💾 TOOL: edge_create saving updated graph');
-        const saveResult = await saveGraph(validatedGraph);
-        if (!saveResult.success) {
-          return NextResponse.json({ error: saveResult.error }, { status: 500 });
-        }
-        console.log('✅ TOOL: edge_create graph saved successfully');
-
-        // If syncToBase is true, sync this edge to base graph immediately
-        if (syncToBase) {
-          console.log('🔄 TOOL: edge_create syncing to base graph due to syncToBase=true');
-          try {
-            const edgeId = newEdge.id;
-            const syncResult = await syncToBaseGraph([], [edgeId]);
-            if (!syncResult.success) {
-              console.log('⚠️ TOOL: edge_create sync to base failed:', syncResult.error);
-              return NextResponse.json({ error: `Warning: Edge created but failed to sync to base: ${syncResult.error}` }, { status: 500 });
-            }
-            console.log('✅ TOOL: edge_create successfully synced to base graph');
-          } catch (syncError: unknown) {
-            console.error('💥 TOOL: edge_create sync error:', syncError);
-            return NextResponse.json({ error: `Warning: Edge created but failed to sync to base: ${syncError instanceof Error ? syncError.message : String(syncError)}` }, { status: 500 });
-          }
-        }
-
-        const result = `Created edge from ${sourceId} to ${targetId}${role ? ` (${role})` : ''}${shape ? ` [${shape}]` : ''}${syncToBase ? ' (synced to base graph)' : ''}`;
-        console.log('📤 TOOL: edge_create returning result:', result);
-        return NextResponse.json({ content: [{ type: 'text', text: result }] });
-      } catch (error) {
-        console.error('💥 TOOL: edge_create error:', error);
-        return NextResponse.json({ error: error instanceof Error ? error.message : String(error) }, { status: 500 });
-      }
-    }
-
-    if (action === 'edge_delete') {
-      console.log('🗑️ TOOL: edge_delete called', params);
-
-      try {
-        // Use local FS read only
-        const localGraph = await readLocalGraph();
-        if (!localGraph) {
-          console.error('❌ TOOL: edge_delete no local graph found');
-          const errorMsg = 'No graph data available. Please ensure the graph file exists.';
-          return NextResponse.json({ error: errorMsg }, { status: 400 });
-        }
-        let graph = localGraph.graph;
-        const validatedGraph = graph;
-        console.log('✅ TOOL: edge_delete schema validation passed, nodes:', validatedGraph.nodes?.length || 0);
-
-        const { sourceId, targetId, path, syncToBase } = params;
-
-        // Navigate to the target nested level if path is provided
-        const targetPath = path && Array.isArray(path) && path.length > 0 ? path : [];
-        const targetGraph = targetPath.length > 0 ? navigateToNestedGraph(validatedGraph, targetPath) : validatedGraph;
-        
-        if (!targetGraph) {
-          console.error('❌ TOOL: edge_delete navigation path not found:', targetPath);
-          const errorMsg = `Invalid path: Could not navigate to nested graph level. Path: ${targetPath.join(' -> ')}`;
-          return NextResponse.json({ error: errorMsg }, { status: 400 });
-        }
-
-        // Check if edge exists
-        console.log('🔍 TOOL: edge_delete checking for existing edge at path:', targetPath);
-        const edgeIndex = (targetGraph.edges || []).findIndex((e: any) => e.source === sourceId && e.target === targetId);
-        if (edgeIndex === -1) {
-          console.error('❌ TOOL: edge_delete edge not found:', `${sourceId}-${targetId}`, 'at path:', targetPath);
-          const errorMsg = `Edge from '${sourceId}' to '${targetId}' not found at specified path.`;
-          return NextResponse.json({ error: errorMsg }, { status: 404 });
-        }
-        console.log('✅ TOOL: edge_delete found edge at index:', edgeIndex);
-
-        // Apply deletion at the correct nested level
-        if (targetPath.length > 0) {
-          const modifyFn = (g: any) => ({
-            ...g,
-            edges: (g.edges || []).filter((e: any, i: number) => i !== edgeIndex)
-          });
-          const updatedGraph = rebuildGraphWithModification(validatedGraph, targetPath, modifyFn);
-          Object.assign(validatedGraph, updatedGraph);
-          console.log('✅ TOOL: edge_delete removed edge at nested level, path:', targetPath);
-        } else {
-          // Remove the edge at root level
-          targetGraph.edges.splice(edgeIndex, 1);
-          console.log('✅ TOOL: edge_delete removed edge at root level, total edges:', targetGraph.edges.length);
-        }
-
-        console.log('💾 TOOL: edge_delete saving updated graph');
-        const saveResult = await saveGraph(validatedGraph);
-        if (!saveResult.success) {
-          return NextResponse.json({ error: saveResult.error }, { status: 500 });
-        }
-        console.log('✅ TOOL: edge_delete graph saved successfully');
-
-        // If syncToBase is true, sync this deletion to base graph immediately
-        if (syncToBase) {
-          console.log('🔄 TOOL: edge_delete syncing to base graph due to syncToBase=true');
-          try {
-            const edgeId = `${sourceId}-${targetId}`;
-            const syncResult = await syncToBaseGraph([], [edgeId]);
-            if (!syncResult.success) {
-              console.log('⚠️ TOOL: edge_delete sync to base failed:', syncResult.error);
-              return NextResponse.json({ error: `Warning: Edge deleted but failed to sync to base: ${syncResult.error}` }, { status: 500 });
-            }
-            console.log('✅ TOOL: edge_delete successfully synced to base graph');
-          } catch (syncError: unknown) {
-            console.error('💥 TOOL: edge_delete sync error:', syncError);
-            return NextResponse.json({ error: `Warning: Edge deleted but failed to sync to base: ${syncError instanceof Error ? syncError.message : String(syncError)}` }, { status: 500 });
-          }
-        }
-
-        const result = `Deleted edge from ${sourceId} to ${targetId}${syncToBase ? ' (synced to base graph)' : ''}`;
-        console.log('📤 TOOL: edge_delete returning result:', result);
-        return NextResponse.json({ content: [{ type: 'text', text: result }] });
-      } catch (error) {
-        console.error('💥 TOOL: edge_delete error:', error);
-        return NextResponse.json({ error: error instanceof Error ? error.message : String(error) }, { status: 500 });
-      }
-    }
-
-    if (action === 'node_metadata_update') {
-      console.log('🗂️ TOOL: node_metadata_update called', params);
-
-      try {
-        const graphData = await readLocalGraph();
-        if (!graphData) {
-          console.error('❌ TOOL: node_metadata_update no graph data available');
-          const errorMsg = 'No graph data available. Please ensure the graph file exists.';
-          return NextResponse.json({ error: errorMsg }, { status: 400 });
-        }
-
-        const graph = graphData.graph;
-        const { nodeId, files, bugs, merge = false } = params;
-        const idx = graph.nodes.findIndex((n: any) => n.id === nodeId);
-        if (idx === -1) {
-          console.error('❌ TOOL: node_metadata_update node not found', nodeId);
-          return NextResponse.json({ error: `Error: Node '${nodeId}' not found.` }, { status: 404 });
-        }
-
-        if (!files && !bugs) {
-          console.error('❌ TOOL: node_metadata_update missing files and bugs arrays');
-          return NextResponse.json({ error: 'Error: Either files array or bugs array is required to update metadata.' }, { status: 400 });
-        }
-
-        const nextGraph = cloneGraph(graph);
-        const nextNode = { ...nextGraph.nodes[idx] } as any;
-        const existingMetadata = (graph.nodes[idx] as any)?.metadata || {};
-
-        // Handle files
-        let finalFiles: string[] = [];
-        if (files !== undefined) {
-          const sanitizedInput = sanitizeMetadataFileEntries(files);
-          const existingFiles = Array.isArray(existingMetadata.files)
-            ? sanitizeMetadataFileEntries(existingMetadata.files)
-            : [];
->>>>>>> b9f9f66c
 
 
     // Default action: get specific node

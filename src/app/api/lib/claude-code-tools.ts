--- conflicted
+++ resolved
@@ -9,14 +9,9 @@
   // read (rich read)
   tool(
     'read',
-<<<<<<< HEAD
     'Read from the graph, or a specific node with all its connections. Can filter by C4 architectural layer.',
-=======
-    'Read from current graph or base graph, or a specific node with all its connections. Use path parameter to read nested graph levels. Example: path=["system-id"] reads nodes inside system; path=["system-id", "container-id"] reads nodes inside container. Without path, reads root level.',
->>>>>>> b9f9f66c
     {
       nodeId: z.string().optional(),
-<<<<<<< HEAD
       layer: z.enum(['system', 'container', 'component', 'code']).optional().describe('Optional C4 architectural layer filter: "system", "container", "component", or "code"'),
       includeProperties: z.boolean().optional(),
       includeChildren: z.boolean().optional(),
@@ -30,18 +25,6 @@
         if (layer) queryParams.set('layer', layer);
 
         const response = await fetch(`${baseUrl}/api/graph-api?${queryParams.toString()}`, {
-=======
-      path: z.array(z.string()).optional().describe('Array of node IDs to navigate to nested graph level (e.g., ["parent-id", "child-id"] to access grandchild level)'),
-      includeProperties: z.boolean().optional(),
-      includeChildren: z.boolean().optional(),
-    },
-    async ({ graphType = 'current', nodeId, path }) => {
-      console.log('🔍 TOOL: read called via API', { graphType, nodeId, path });
-
-      try {
-        const pathParam = path && path.length > 0 ? `&path=${encodeURIComponent(JSON.stringify(path))}` : '';
-        const response = await fetch(`${baseUrl}/api/graph-api?type=${graphType}${nodeId ? `&nodeId=${nodeId}` : ''}${pathParam}`, {
->>>>>>> b9f9f66c
           method: 'GET',
           headers: { 'Accept': 'application/json' }
         });
@@ -90,28 +73,15 @@
   // edge_create
   tool(
     'edge_create',
-<<<<<<< HEAD
     'Create a connection (edge) between two nodes in the graph.',
-=======
-    'Create a connection (edge) between two nodes in the graph. Can create edges at nested graph levels using path parameter. Use syncToBase=true during indexing to immediately sync the edge to base graph.',
->>>>>>> b9f9f66c
     {
       sourceId: z.string().min(1, 'Source node ID is required'),
       targetId: z.string().min(1, 'Target node ID is required'),
       role: z.string().optional(),
-<<<<<<< HEAD
       shape: z.enum(['refines', 'relates']).optional().describe('The semantic relationship type: "refines" for hierarchical connections, "relates" for same-level connections'),
     },
     async ({ sourceId, targetId, role, shape }) => {
       console.log('🔗 TOOL: edge_create called via API', { sourceId, targetId, role, shape });
-=======
-      shape: z.enum(['solid', 'dotted']).optional().describe('The visual shape/style of the edge line (solid or dotted)'),
-      path: z.array(z.string()).optional().describe('Array of node IDs to navigate to nested graph level where the edge should be created'),
-      syncToBase: z.boolean().optional().describe('If true, immediately sync this edge to base graph (used during indexing mode)'),
-    },
-    async ({ sourceId, targetId, role, shape, path, syncToBase }) => {
-      console.log('🔗 TOOL: edge_create called via API', { sourceId, targetId, role, shape, path });
->>>>>>> b9f9f66c
 
       try {
         const response = await fetch(`${baseUrl}/api/graph-api`, {
@@ -122,13 +92,7 @@
             sourceId,
             targetId,
             role,
-<<<<<<< HEAD
             shape
-=======
-            shape,
-            path,
-            syncToBase
->>>>>>> b9f9f66c
           })
         });
 
@@ -151,7 +115,6 @@
 
   // delete (unified for nodes and edges)
   tool(
-<<<<<<< HEAD
     'edge_delete',
     'Delete a connection (edge) between two nodes in the graph.',
     {
@@ -160,48 +123,15 @@
     },
     async ({ sourceId, targetId }) => {
       console.log('🗑️ TOOL: edge_delete called via API', { sourceId, targetId });
-=======
-    'delete',
-    'Delete a node or edge from the graph. For nodes: provide nodeId. For edges: provide sourceId and targetId. Can delete from nested graph levels using path parameter. Use syncToBase=true during indexing to immediately sync to base graph.',
-    {
-      nodeId: z.string().optional().describe('ID of the node to delete'),
-      sourceId: z.string().optional().describe('Source node ID for edge deletion'),
-      targetId: z.string().optional().describe('Target node ID for edge deletion'),
-      path: z.array(z.string()).optional().describe('Array of node IDs to navigate to nested graph level where the node/edge exists'),
-      recursive: z.boolean().optional().default(true).describe('For node deletion: if true, recursively delete child nodes'),
-      syncToBase: z.boolean().optional().describe('If true, immediately sync this deletion to base graph (used during indexing mode or cleanup)'),
-    },
-    async ({ nodeId, sourceId, targetId, path, recursive, syncToBase }) => {
-      const isEdgeDeletion = sourceId && targetId;
-      const isNodeDeletion = nodeId;
-
-      if (!isEdgeDeletion && !isNodeDeletion) {
-        return { content: [{ type: 'text', text: 'Error: Must provide either nodeId (for node deletion) or both sourceId and targetId (for edge deletion)' }] };
-      }
-
-      if (isEdgeDeletion && isNodeDeletion) {
-        return { content: [{ type: 'text', text: 'Error: Cannot delete both node and edge in same operation. Provide either nodeId OR (sourceId + targetId)' }] };
-      }
-
-      const action = isEdgeDeletion ? 'edge_delete' : 'node_delete';
-      console.log(`🗑️ TOOL: delete called via API (${action})`, isEdgeDeletion ? { sourceId, targetId, path } : { nodeId, recursive, path });
->>>>>>> b9f9f66c
-
-      try {
-        const response = await fetch(`${baseUrl}/api/graph-api`, {
-          method: 'POST',
-          headers: { 'Content-Type': 'application/json' },
-          body: JSON.stringify({
-<<<<<<< HEAD
+
+      try {
+        const response = await fetch(`${baseUrl}/api/graph-api`, {
+          method: 'POST',
+          headers: { 'Content-Type': 'application/json' },
+          body: JSON.stringify({
             action: 'edge_delete',
             sourceId,
             targetId
-=======
-            action,
-            ...(isEdgeDeletion ? { sourceId, targetId } : { nodeId, recursive }),
-            path,
-            syncToBase
->>>>>>> b9f9f66c
           })
         });
 
@@ -225,11 +155,7 @@
   // node_create
   tool(
     'node_create',
-<<<<<<< HEAD
     'Create a new node and persist it to the graph.',
-=======
-    'Create a new node and persist it to the graph. Use path parameter to create nodes INSIDE parent nodes for C4 hierarchy. Example: path=["system-id"] creates node inside system\'s nested graph; path=["system-id", "container-id"] creates inside container. Without path, creates at root level. Use syncToBase=true during indexing to immediately sync the node to base graph.',
->>>>>>> b9f9f66c
     {
       nodeId: z.string().min(1),
       title: z.string().min(1),
@@ -243,13 +169,8 @@
       position: z.object({ x: z.number(), y: z.number(), z: z.number().optional() }).optional(),
       metadata: MetadataInputSchema.optional(),
     },
-<<<<<<< HEAD
     async ({ nodeId, title, prompt, type, level, comment, properties, position, metadata }) => {
       console.log('➕ TOOL: node_create called via API', { nodeId, title, type, comment: !!comment, position: !!position, metadata });
-=======
-    async ({ nodeId, title, prompt, properties, children, path, position, syncToBase, metadata }) => {
-      console.log('➕ TOOL: node_create called via API', { nodeId, title, hasChildren: !!children, childrenCount: children?.length, path, position: !!position, metadata });
->>>>>>> b9f9f66c
 
       try {
         const response = await fetch(`${baseUrl}/api/graph-api`, {
@@ -260,12 +181,9 @@
             nodeId,
             title,
             prompt,
-<<<<<<< HEAD
             type,
             level,
             comment,
-=======
->>>>>>> b9f9f66c
             properties,
             children,
             path,
@@ -310,13 +228,8 @@
       position: z.object({ x: z.number(), y: z.number(), z: z.number().optional() }).optional(),
       metadata: MetadataInputSchema.optional(),
     },
-<<<<<<< HEAD
     async ({ nodeId, mode = 'replace', title, prompt, type, level, comment, properties, children, position, metadata }) => {
       console.log('✏️ TOOL: node_edit called via API', { nodeId, mode, title: !!title, prompt: !!prompt, type: !!type, level: !!level, comment: !!comment, propertiesCount: properties?.length, childrenCount: children?.length, position: !!position, hasMetadata: metadata !== undefined });
-=======
-    async ({ nodeId, mode = 'replace', title, prompt, properties, children, path, position, metadata }) => {
-      console.log('✏️ TOOL: node_edit called via API', { nodeId, mode, title: !!title, prompt: !!prompt, propertiesCount: properties?.length, childrenCount: children?.length, path, position: !!position, hasMetadata: metadata !== undefined });
->>>>>>> b9f9f66c
 
       try {
         const response = await fetch(`${baseUrl}/api/graph-api`, {
@@ -356,7 +269,6 @@
   }
   ),
 
-<<<<<<< HEAD
   // node_metadata_update
   tool(
     'node_metadata_update',
@@ -369,45 +281,23 @@
     },
     async ({ nodeId, files, bugs, merge = false }) => {
       console.log('🗂️ TOOL: node_metadata_update called via API', { nodeId, filesCount: files?.length ?? 'undefined', bugsCount: bugs?.length ?? 'undefined', merge });
-=======
-  // sync_to_base_graph
-  tool(
-    'sync_to_base_graph',
-    'Sync specific nodes and edges from current graph to base graph by IDs. For each ID: if it exists in current but not base → add to base; if different → update in base; if exists in base but not current → delete from base.',
-    {
-      nodeIds: z.array(z.string()).optional(),
-      edgeIds: z.array(z.string()).optional(),
-    },
-    async ({ nodeIds, edgeIds }) => {
-      console.log('🔄 TOOL: sync_to_base_graph called via API', {
-        nodeIds: nodeIds || [],
-        edgeIds: edgeIds || []
-      });
->>>>>>> b9f9f66c
-
-      try {
-        const response = await fetch(`${baseUrl}/api/graph-api`, {
-          method: 'POST',
-          headers: { 'Content-Type': 'application/json' },
-          body: JSON.stringify({
-<<<<<<< HEAD
+
+      try {
+        const response = await fetch(`${baseUrl}/api/graph-api`, {
+          method: 'POST',
+          headers: { 'Content-Type': 'application/json' },
+          body: JSON.stringify({
             action: 'node_metadata_update',
             nodeId,
             files,
             bugs,
             merge
-=======
-            action: 'sync_to_base_graph',
-            nodeIds,
-            edgeIds
->>>>>>> b9f9f66c
-          })
-        });
-
-        const result = await response.json();
-
-        if (!response.ok || result.error) {
-<<<<<<< HEAD
+          })
+        });
+
+        const result = await response.json();
+
+        if (!response.ok || result.error) {
           console.error('❌ TOOL: node_metadata_update API error:', result.error);
           return { content: [{ type: 'text', text: `Error: ${result.error}` }] };
         }
@@ -459,22 +349,6 @@
     }
   ),
 
-=======
-          console.error('❌ TOOL: sync_to_base_graph API error:', result.error);
-          return { content: [{ type: 'text', text: `Error: ${result.error}` }] };
-        }
-
-        console.log('📤 TOOL: sync_to_base_graph API success');
-        return result;
-      } catch (error) {
-        const errorMessage = error instanceof Error ? error.message : String(error);
-        console.error('💥 TOOL: sync_to_base_graph API call error:', errorMessage);
-        return { content: [{ type: 'text', text: `Error: Failed to sync to base graph via API: ${errorMessage}` }] };
-      }
-    }
-  ),
-
->>>>>>> b9f9f66c
   // graph_clear
   tool(
     'graph_clear',

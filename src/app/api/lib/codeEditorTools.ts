import { ToolSet, tool } from 'ai';
import { exec } from 'child_process';
import * as z from 'zod';
import { writeFileSync, unlinkSync, readFileSync, existsSync, mkdirSync } from 'fs';
import { dirname, join } from 'path';
import { getLastError, clearLastError } from '@/lib/runtimeErrorStore';
import path from 'node:path';

// Project root for file operations (base-template directory)
const PROJECT_ROOT = join(process.cwd(), 'base-template');

// Maximum file size to read (in lines) to prevent memory issues
const MAX_FILE_LINES = 1000;

// Unified file API functions (handles both Blaxel and local files)
async function callFilesApi(method: string, path: string, body?: any) {
  try {
    const url = path ? `http://localhost:3000/api/files?path=${encodeURIComponent(path)}` : 'http://localhost:3000/api/files';
    const response = await fetch(url, {
      method,
      headers: { 'Content-Type': 'application/json' },
      body: body ? JSON.stringify(body) : undefined,
    });
    
    if (!response.ok) {
      throw new Error(`Files API failed: ${response.statusText}`);
    }
    
    return await response.json();
  } catch (error) {
    console.error('Files API call failed:', error);
    throw error;
  }
}

async function readFileFromUnifiedApi(filePath: string): Promise<{ content: string; source: string } | null> {
  try {
    const result = await callFilesApi('GET', filePath);
    if (result.content !== undefined) {
      return { content: result.content, source: result.source || 'unknown' };
    }
    return null;
  } catch (error) {
    console.log(`Failed to read file from unified API: ${filePath}`, error);
    return null;
  }
}

async function writeFileToUnifiedApi(filePath: string, content: string, isUpdate: boolean = false): Promise<{ success: boolean; blaxelSuccess?: boolean; localSuccess?: boolean }> {
  try {
    const method = isUpdate ? 'PUT' : 'POST';
    const body = isUpdate ? { filePath, content } : { filePath, content };
    const result = await callFilesApi(method, '', body);
    return {
      success: result.success,
      blaxelSuccess: result.blaxelSuccess,
      localSuccess: result.localSuccess
    };
  } catch (error) {
    console.log(`Failed to write file to unified API: ${filePath}`, error);
    return { success: false };
  }
}

async function deleteFileFromUnifiedApi(filePath: string): Promise<{ success: boolean; blaxelSuccess?: boolean; localSuccess?: boolean }> {
  try {
    const result = await callFilesApi('DELETE', '', { filePath });
    return {
      success: result.success,
      blaxelSuccess: result.blaxelSuccess,
      localSuccess: result.localSuccess
    };
  } catch (error) {
    console.log(`Failed to delete file from unified API: ${filePath}`, error);
    return { success: false };
  }
}

async function findTsConfig(start: string): Promise<string | null> {
  const { promises: fs } = await import("node:fs");
  let dir = path.resolve(start);

  while (true) {
    const candidate = path.join(dir, "tsconfig.json");
    try {
      await fs.access(candidate);
      return candidate;
    } catch {
      /* not here – go up one folder */
    }
    const parent = path.dirname(dir);
    if (parent === dir) break; // reached the root
    dir = parent;
  }
  return null;
}

export async function buildProject(filePath?: string) {
  const { exec } = await import("child_process");

  // Convert relative filePath to absolute path using PROJECT_ROOT
  let absoluteFilePath: string | undefined;
  if (filePath) {
    absoluteFilePath = join(PROJECT_ROOT, filePath);
  }

  const run = (cmd: string) =>
    new Promise<{ ok: boolean; out: string }>((res) =>
      exec(
        cmd,
        { cwd: PROJECT_ROOT, maxBuffer: 1024 * 1024 },
        (e, so, se) => res({ ok: !e, out: `${so}\n${se}` }),
      ),
    );

  // Load existing variables from vars.json using unified API
  let existingVars: Record<string, any> = {};
  try {
    const varsResult = await readFileFromUnifiedApi('blaxel/app/_graph/vars.json');
    if (varsResult) {
      existingVars = JSON.parse(varsResult.content);
      console.log(`Loaded vars.json from ${varsResult.source}`);
    } else {
      // Fall back to local vars.json if Blaxel version doesn't exist
      const varsPath = join(PROJECT_ROOT, '.graph', 'vars.json');
      if (existsSync(varsPath)) {
        const varsContent = readFileSync(varsPath, 'utf-8');
        existingVars = JSON.parse(varsContent);
        console.log('Loaded vars.json from local fallback');
      }
    }
  } catch (error) {
    console.warn('Failed to load vars.json:', error);
  }

  // Check getVar calls in the file if provided
  let getVarErrors: string[] = [];
  if (absoluteFilePath) {
    try {
      const fileContent = readFileSync(absoluteFilePath, 'utf-8');
      // More robust regex to capture getVar calls with different quote types and multiline
      const getVarRegex = /getVar\s*\(\s*['"`]([^'"`]+)['"`]/g;
      let match;
      const usedVars = new Set<string>();
      
      while ((match = getVarRegex.exec(fileContent)) !== null) {
        const varName = match[1];
        usedVars.add(varName);
        
        if (!(varName in existingVars)) {
          getVarErrors.push(`getVar("${varName}") references undefined variable`);
        }
      }
    } catch (error) {
      console.warn('Failed to check getVar calls:', error);
    }
  }

  // If no file path provided, do full build
  if (!absoluteFilePath) {
    const { ok, out } = await run('npx tsc --noEmit --pretty false');
    
    if (ok && getVarErrors.length === 0) return { success: true };

    // strip ANSI colour codes
    const plain = out.replace(/\x1b\[[0-9;]*m/g, '');
    const lines = plain.split('\n').filter((l) => l.trim());
    const firstErr = lines.findIndex((l) => /error\s+TS\d+:/i.test(l));
    const errorLines =
      (firstErr >= 0 ? lines.slice(firstErr) : lines).slice(0, 30);

    // Combine TypeScript errors with getVar errors
    const allErrors = [...errorLines, ...getVarErrors];

    return { success: false, errorLines: allErrors };
  }

  const ext = (absoluteFilePath.split(".").pop() || "").toLowerCase();
  if (!["ts", "tsx"].includes(ext)) {
    return getVarErrors.length > 0
      ? { success: false, errorLines: getVarErrors }
      : { success: true };
  }

  /* ─── 1 ▪ syntax-only guard (cheap) ─── */
  const tsNodeCmd =
    `npx ts-node --transpile-only ` +
    `--compiler-options '${JSON.stringify({
      jsx: "react-jsx",
      esModuleInterop: true,
      module: "ESNext",
    })}' ${absoluteFilePath}`;
  let { ok, out } = await run(tsNodeCmd);
  if (ok && getVarErrors.length === 0) return { success: true };

  /* ─── 2 ▪ project-aware tsc (resolves @/ aliases) ─── */
  const tsConfig = await findTsConfig(path.dirname(absoluteFilePath));
  const tscCmd = tsConfig
    ? // respect baseUrl / paths / strictness the project already defines
      `npx tsc --noEmit --pretty false -p ${tsConfig}`
    : // fall back to the relaxed per-file compile we used before
      `npx tsc --noEmit --pretty false --jsx react-jsx --esModuleInterop --skipLibCheck ${absoluteFilePath}`;

  ({ ok, out } = await run(tscCmd));
  if (ok && getVarErrors.length === 0) return { success: true };

  /* ─── 3 ▪ diagnostic filter ─── */
  const IGNORE = new Set(["1259", "17004"]);
  // if we *didn’t* find a tsconfig we also ignore TS2307 that starts with '@/'
  if (!tsConfig) IGNORE.add("2307");

  const plain = out.replace(/\x1b\[[0-9;]*m/g, "");
  const lines = plain.split("\n").filter(Boolean);
  const keep = lines.filter((l) => {
    const m = l.match(/TS(\d+):/);
    return !m || !IGNORE.has(m[1]);
  });

  // Combine TypeScript errors with getVar errors
  const allErrors = [...keep, ...getVarErrors];

  return allErrors.length
    ? { success: false, errorLines: allErrors.slice(0, 30) }
    : { success: true };
}


function getRuntimeError() {

  const err = getLastError();
  if (!err) {
    return { success: true };
  }

  // Immediately clear so the same error isn’t reported twice.
  clearLastError();

  // Truncate to keep the payload modest
  const stack = (err.componentStack ?? '').split('\n').slice(0, 6).join('\n');

  return {
    success: false,
    message: err.message,
    componentStack: stack,
    ts: err.ts,
  };
}
export const codeEditorTools: ToolSet = {
  readFile: tool({
<<<<<<< HEAD
    description: 'Read a file and return its content. Can read entire file or specific line ranges. Returns error if file not found or too long.',
=======
    description: 'Read a file and return its content. Uses unified API that handles both Blaxel sandbox and local file system.',
>>>>>>> 6ea0cced
    parameters: z.object({
      /* explanation: z.string().describe('Short explanation of why you want to read this file'), */
      path: z.string().describe('The file path relative to the project root'),
      offset: z.number().optional().describe('Line number to start reading from (1-indexed, optional)'),
      limit: z.number().optional().describe('Number of lines to read (optional, if not provided reads from offset to end)'),
    }),
    execute: async ({ path, offset, limit }) => {
      try {
<<<<<<< HEAD
        const fullPath = join(PROJECT_ROOT, path);

        if (!existsSync(fullPath)) {
          return {
            success: false,
=======
        // Use unified API to read file
        const result = await readFileFromUnifiedApi(path);
        
        if (!result) {
          return { 
            success: false, 
>>>>>>> 6ea0cced
            message: `File not found: ${path}`,
            error: 'FILE_NOT_FOUND'
          };
        }
<<<<<<< HEAD

        // Read file content
        const content = readFileSync(fullPath, 'utf-8');
        const allLines = content.split('\n');

        if (allLines.length > MAX_FILE_LINES) {
          return {
            success: false,
            message: `File too long: ${path} has ${allLines.length} lines (max: ${MAX_FILE_LINES})`,
=======
        
        const { content, source } = result;
        const lines = content.split('\n');
        
        if (lines.length > MAX_FILE_LINES) {
          return { 
            success: false, 
            message: `File too long: ${path} has ${lines.length} lines (max: ${MAX_FILE_LINES})`,
>>>>>>> 6ea0cced
            error: 'FILE_TOO_LONG',
            lines: allLines.length,
            maxLines: MAX_FILE_LINES
          };
        }
<<<<<<< HEAD

        // Handle partial reading if offset is specified
        let contentToUse = content;
        let linesToUse = allLines;
        let startLine = 1;
        let endLine = allLines.length;

        if (offset !== undefined) {
          if (offset < 1 || offset > allLines.length) {
            return {
              success: false,
              message: `Invalid offset: ${offset}. File has ${allLines.length} lines.`,
              error: 'INVALID_OFFSET'
            };
          }

          startLine = offset;
          if (limit !== undefined) {
            if (limit < 1) {
              return {
                success: false,
                message: `Invalid limit: ${limit}. Must be positive.`,
                error: 'INVALID_LIMIT'
              };
            }
            endLine = Math.min(startLine + limit - 1, allLines.length);
          } else {
            endLine = allLines.length;
=======
        
        const runtimeError = await buildProject(source === 'local' ? join(PROJECT_ROOT, path) : undefined);
          if(runtimeError.success === true) {
            return { 
              success: true, 
              message: `Successfully read file from ${source}: ${path}`,
              content: content,
              lines: lines.length,
              path: path,
              source: source
            };
          }
          else {
            return {success: true, message: "Error in file " + JSON.stringify(runtimeError) + "\n" + content, lines: lines.length, path: path, source: source};
>>>>>>> 6ea0cced
          }

          // Extract the specific lines
          linesToUse = allLines.slice(startLine - 1, endLine);
          contentToUse = linesToUse.join('\n');
        }

        return {
          success: true,
          message: offset !== undefined
            ? `Successfully read file: ${path} (lines ${startLine}-${endLine})`
            : `Successfully read file: ${path}`,
          content: contentToUse,
          lines: linesToUse.length,
          path: path,
          totalLines: allLines.length,
          ...(offset !== undefined && { startLine, endLine })
        };
      } catch (error) {
        return { 
          success: false, 
          message: `Failed to read file: ${error}`,
          error: 'READ_ERROR'
        };
      }
    },
  }),

  createFile: tool({
    description: 'Create a new file with the given content. Uses unified API that handles both Blaxel sandbox and local file system.',
    parameters: z.object({
      /* explanation: z.string().describe('Short explanation of why you want to create this file'), */
      path: z.string().describe('The file path relative to the project root'),
      content: z.string().describe('The content to write to the file'),
    }),
    execute: async ({ path, content }) => {
      try {
        // Use unified API to create file
        const result = await writeFileToUnifiedApi(path, content, false);
        
        if (!result.success) {
          return { 
            success: false, 
            message: `Failed to create file: ${path}`,
            operation: { type: 'create', path, content }
          };
        }
        
<<<<<<< HEAD
        writeFileSync(fullPath, content, 'utf-8');
        return {
          success: true,
          message: `Created file: ${path}`,
          operation: { type: 'create', path, content }
        };
=======
        const runtimeError = await buildProject(result.localSuccess ? join(PROJECT_ROOT, path) : undefined);
        console.log(">>>>>>>>>>createFile buildProject", runtimeError);
        
        const successMessage = result.blaxelSuccess && result.localSuccess ? 
          `Created file in both Blaxel and local: ${path}` :
          result.blaxelSuccess ? `Created file in Blaxel: ${path}` :
          `Created file locally: ${path}`;
          
          if(runtimeError.success === true) {
            return { 
              success: true, 
              message: successMessage,
              operation: { type: 'create', path, content },
              blaxelSuccess: result.blaxelSuccess,
              localSuccess: result.localSuccess
            };
          }
          else {
            return {success: false, message: "Error in create" + JSON.stringify(runtimeError), operation: { type: 'create', path, content }, blaxelSuccess: result.blaxelSuccess, localSuccess: result.localSuccess};
          }
>>>>>>> 6ea0cced
      } catch (error) {
        return { 
          success: false, 
          message: `Failed to create file: ${error}`,
          operation: { type: 'create', path, content }
        };
      }
    },
  }),

  updateFile: tool({
    description: 'Update an existing file with new content. Uses unified API that handles both Blaxel sandbox and local file system.',
    parameters: z.object({
      /* explanation: z.string().describe('Short explanation of why you want to update this file'), */
      path: z.string().describe('The file path relative to the project root'),
      content: z.string().describe('The new content for the file'),
    }),
    execute: async ({ path, content }) => {
      try {
        // Use unified API to update file
        const result = await writeFileToUnifiedApi(path, content, true);
        
        if (!result.success) {
          return { 
            success: false, 
            message: `Failed to update file: ${path}`,
            operation: { type: 'update', path, content }
          };
        }
        
<<<<<<< HEAD
        writeFileSync(fullPath, content, 'utf-8');
        return {
          success: true,
          message: `Updated file: ${path}`,
          operation: { type: 'update', path, content }
        };
=======
        const runtimeError = await buildProject(result.localSuccess ? join(PROJECT_ROOT, path) : undefined);
        
        const successMessage = result.blaxelSuccess && result.localSuccess ? 
          `Updated file in both Blaxel and local: ${path}` :
          result.blaxelSuccess ? `Updated file in Blaxel: ${path}` :
          result.localSuccess ? `Updated file locally: ${path}` :
          `Failed to update file in both systems: ${path}`;
          
          if(runtimeError.success === true) {
            return { 
              success: result.success, 
              message: successMessage,
              operation: { type: 'update', path, content },
              blaxelSuccess: result.blaxelSuccess,
              localSuccess: result.localSuccess
            };
          }
          else {
            return {success: false, message: "Error in update" + JSON.stringify(runtimeError), operation: { type: 'update', path, content }, blaxelSuccess: result.blaxelSuccess, localSuccess: result.localSuccess};
          }
>>>>>>> 6ea0cced
      } catch (error) {
        return { 
          success: false, 
          message: `Failed to update file: ${error}`,
          operation: { type: 'update', path, content }
        };
      }
    },
  }),

  patchFile: tool({
    description: 'Apply precise code edits to existing files. REQUIRES exact code context with BEFORE/AFTER format. DO NOT provide natural language instructions.',
    parameters: z.object({
      /* explanation: z.string().describe('Short explanation of why you want to patch this file'), */
      path: z.string().describe('The file path relative to the project root'),
      content: z.string().describe('EXACT code replacement format: "// Original code:\n[exact lines from file]\n\n// Updated code:\n[new lines with changes]" - Must include verbatim context from the target file'),
    }),
    execute: async ({ path, content }) => {
      try {
        const fullPath = join(PROJECT_ROOT, path);
        
        if (!existsSync(fullPath)) {
          return { 
            success: false, 
            message: `File does not exist: ${path}`,
            operation: { type: 'patch', path, content }
          };
        }
        
        // Read current content using unified API
        const fileResult = await readFileFromUnifiedApi(path);
        if (!fileResult) {
          return { 
            success: false, 
            message: `File does not exist: ${path}`,
            operation: { type: 'patch', path, patchDescription }
          };
        }
        
        const currentContent = fileResult.content;
        const contentSource = fileResult.source;

        // Validate patchDescription is edit_file-style with contextual code (be permissive but guard against pure instructions)
        const description = content || '';
        const hasEditMarker = description.includes('// ... existing code ...');
        const lines = description.split('\n');
        const normalizedCandidates = lines
          .map((raw) => raw.replace(/^\s*[+\-]/, '').trimEnd()) // strip diff-like prefixes
          .filter((l) => l.trim().length > 0 && !l.includes('// ... existing code ...'));
        const anchorCount = normalizedCandidates.reduce((acc, line) => acc + (line.length >= 3 && currentContent.includes(line) ? 1 : 0), 0);
        const isLikelyInstruction = anchorCount === 0 && !hasEditMarker;

        if (isLikelyInstruction) {
          return {
            success: false,
            message:
              'PATCH_DESCRIPTION_INVALID: You must provide EXACT code in this format:\n\n// Original code:\n[copy exact lines from the file here]\n\n// Updated code:\n[your modified version here]\n\nExample:\n// Original code:\n<section id="projects-section" className="relative">\n\n// Updated code:\n<section id="projects-section" className="relative m-4">\n\nDO NOT use natural language descriptions. Copy actual code from the file.',
            operation: { type: 'patch', path, content },
          };
        }
        
<<<<<<< HEAD
        // Always send the FULL file content to the patch API to avoid truncation/splitting issues
        const payloadContent = currentContent;
        const payloadPatch = content;

        // Call the quick patch API with only the focused block
=======
        // Call the quick patch API to get the patched content
>>>>>>> 6ea0cced
        const response = await fetch('http://localhost:3000/api/agents/quick-patch', {
          method: 'POST',
          headers: { 'Content-Type': 'application/json' },
          body: JSON.stringify({
            fileContent: currentContent,
            patchDescription: patchDescription,
            filePath: path, // hints model about file context if useful
          }),
        });

        if (!response.ok) {
          return { 
            success: false, 
            message: `Patch API failed: ${response.statusText}`,
            operation: { type: 'patch', path, content }
          };
        }

        const patchResult = await response.json();
        
        if (!patchResult.success) {
          return { 
            success: false, 
<<<<<<< HEAD
            message: `Patch failed: ${result.error}`,
            operation: { type: 'patch', path, content }
=======
            message: `Patch failed: ${patchResult.error}`,
            operation: { type: 'patch', path, patchDescription }
>>>>>>> 6ea0cced
          };
        }
        console.log(">>>>>>>>>>patchFile patchResult", patchResult);

        // Helper: strip surrounding markdown code fences if present
        const stripFences = (s: string): string => {
          if (!s) return s;
          const fenceMatch = s.match(/^```[a-zA-Z0-9_-]*\n([\s\S]*?)\n```\s*$/);
          if (fenceMatch) return fenceMatch[1];
          const fenceMatchNoLang = s.match(/^```\n([\s\S]*?)\n```\s*$/);
          return fenceMatchNoLang ? fenceMatchNoLang[1] : s;
        };

        // Helper: preserve and normalize top-of-file directives.
        // Guarantees exactly one directive at the very top (first meaningful line),
        // preserves the original quoted directive if it existed, and removes any
        // duplicate or malformed directive lines elsewhere (e.g., `use client"`).
        const preserveTopDirective = (original: string, patched: string): string => {
          const isCommentOrEmpty = (line: string) =>
            /^\s*$/.test(line) || /^\s*\/\//.test(line) || /^\s*\/\*/.test(line);

          const originalLines = original.split('\n');
          const patchedLines = patched.split('\n');

          // Find first non-empty, non-comment line in original
          let origIdx = 0;
          while (origIdx < originalLines.length && isCommentOrEmpty(originalLines[origIdx])) origIdx++;
          const originalFirst = originalLines[origIdx] ?? '';

          // Patterns for directives
          const quotedDirectiveRe = /^\s*(["'])use\s+([a-zA-Z-]+)\1;?\s*$/; // 'use client' or "use server"
          const bareDirectiveRe = /^\s*use\s+([a-zA-Z-]+);?\s*$/;             // use client
          const looseDirectiveRe = /^\s*["']?use\s+([a-zA-Z-]+)["']?;?\s*$/; // includes broken forms like: use client"

          const hasQuotedDirectiveInOriginal = quotedDirectiveRe.test(originalFirst);

          // Collect directive candidate line indices from the first few lines of patched
          const directiveCandidateIdxs: number[] = [];
          for (let i = 0; i < Math.min(patchedLines.length, 20); i++) {
            const line = patchedLines[i];
            if (isCommentOrEmpty(line)) continue;
            if (looseDirectiveRe.test(line)) directiveCandidateIdxs.push(i);
          }

          if (hasQuotedDirectiveInOriginal) {
            const directiveLine = originalFirst; // preserve exactly as-is

            if (directiveCandidateIdxs.length === 0) {
              // Insert original directive at top if missing
              return [directiveLine, '', ...patchedLines].join('\n');
            }

            // Remove all directive candidates, then insert preserved directive at top
            const cleaned: string[] = [];
            for (let i = 0; i < patchedLines.length; i++) {
              if (directiveCandidateIdxs.includes(i)) continue; // drop duplicates/malformed
              cleaned.push(patchedLines[i]);
            }
            return [directiveLine, '', ...cleaned].join('\n');
          }

          // Original had no quoted directive. If patched has candidates, normalize the first and drop the rest.
          if (directiveCandidateIdxs.length > 0) {
            const firstIdx = directiveCandidateIdxs[0];
            const firstLine = patchedLines[firstIdx];
            const match = firstLine.match(quotedDirectiveRe) || firstLine.match(bareDirectiveRe) || firstLine.match(looseDirectiveRe);
            const directiveKeyword = (match && (match[2] || match[1])) || 'client';
            const normalizedDirective = `"use ${directiveKeyword}"`;

            const cleaned: string[] = [];
            for (let i = 0; i < patchedLines.length; i++) {
              if (directiveCandidateIdxs.includes(i)) continue;
              cleaned.push(patchedLines[i]);
            }
            return [normalizedDirective, '', ...cleaned].join('\n');
          }

          // No directives to normalize
          return patched;
        };

        // Prepare final content with safety adjustments
        const rawPatched = String(patchResult.patchedContent ?? '');
        const noFences = stripFences(rawPatched);

        // Full-file replacement: preserve/normalize top-of-file directives
        const adjusted: string = preserveTopDirective(currentContent, noFences);

        // If nothing changed, treat as a failure so the caller can try a different strategy
        if (adjusted === currentContent) {
          return {
            success: false,
            message: 'PATCH_NOOP: No changes were applied to the file. Ensure your patch uses verbatim context from the target file and touches the intended code.',
            operation: { type: 'patch', path, content }
          };
        }

<<<<<<< HEAD
        // Write the patched content
        writeFileSync(fullPath, adjusted, 'utf-8');
        writeFileSync("patchlog.txt", adjusted, 'utf-8');
        return {
          success: true,
          message: `Patch applied successfully to: ${path}`,
          operation: { type: 'patch', path, content }
        };
=======
        // Write the patched content using unified API
        const writeResult = await writeFileToUnifiedApi(path, adjusted, true);
        
        writeFileSync("patchlog.txt", adjusted, 'utf-8'); // Keep patch log locally
        const runtimeError = await buildProject(writeResult.localSuccess ? fullPath : undefined);
        
        const successMessage = writeResult.blaxelSuccess && writeResult.localSuccess ? 
          `Patch applied successfully to both Blaxel and local: ${path}` :
          writeResult.blaxelSuccess ? `Patch applied successfully to Blaxel: ${path}` :
          writeResult.localSuccess ? `Patch applied successfully locally: ${path}` :
          `Failed to apply patch to both systems: ${path}`;
        
        if(runtimeError.success === true) {
          return { 
            success: writeResult.success, 
            message: successMessage,
            operation: { type: 'patch', path, patchDescription },
            blaxelSuccess: writeResult.blaxelSuccess,
            localSuccess: writeResult.localSuccess,
            contentSource
          };
        } else {
          return {
            success: false, 
            message: "Error in patch: " + JSON.stringify(runtimeError), 
            operation: { type: 'patch', path, patchDescription },
            blaxelSuccess: writeResult.blaxelSuccess,
            localSuccess: writeResult.localSuccess,
            contentSource
          };
        }
>>>>>>> 6ea0cced
      } catch (error) {
        return { 
          success: false, 
          message: `Failed to patch file: ${error}`,
          operation: { type: 'patch', path, content }
        };
      }
    },
  }),

  deleteFile: tool({
    description: 'Delete an existing file using unified API that handles both Blaxel sandbox and local file system',
    parameters: z.object({
      explanation: z.string().describe('Short explanation of why you want to delete this file'),
      path: z.string().describe('The file path relative to the project root'),
    }),
    execute: async ({ path, explanation }) => {
      try {
        // Use unified API to delete file
        const result = await deleteFileFromUnifiedApi(path);
        
        if (!result.success) {
          return { 
            success: false, 
            message: `Failed to delete file: ${path}`,
            operation: { type: 'delete', path }
          };
        }
        
        const successMessage = result.blaxelSuccess && result.localSuccess ? 
          `Deleted file from both Blaxel and local: ${path}` :
          result.blaxelSuccess ? `Deleted file from Blaxel: ${path}` :
          result.localSuccess ? `Deleted file locally: ${path}` :
          `Failed to delete file from both systems: ${path}`;
        
        return { 
          success: result.success, 
          message: successMessage,
          operation: { type: 'delete', path },
          blaxelSuccess: result.blaxelSuccess,
          localSuccess: result.localSuccess
        };
      } catch (error) {
        return { 
          success: false, 
          message: `Failed to delete file: ${error}`,
          operation: { type: 'delete', path }
        };
      }
    },
  }),

  buildProject: tool({
    description:
      'Builds and validates the entire project to check for TypeScript errors, syntax issues, and undefined getVar references. ' +
      'Call this AFTER making all your changes to ensure the project compiles correctly. ' +
      'If errors are found, inspect errorLines and fix the issues before proceeding.',
    parameters: z.object({
      filePath: z.string().optional().describe('Optional specific file path to build (if not provided, builds entire project)')
    }),
    execute: async ({ filePath }) => {
      const result = await buildProject(filePath);
      return result;
    },
  }),
 
  /* getRuntimeError: tool({
    description:
      'Return the latest React runtime/rendering error captured by the global ErrorBoundary. ' +
      'If none captured since last call, success:true.',
    parameters: z.object({}), // no args
    execute: async () => {
      return getRuntimeError();
    },
  }), */
}; <|MERGE_RESOLUTION|>--- conflicted
+++ resolved
@@ -97,18 +97,11 @@
 
 export async function buildProject(filePath?: string) {
   const { exec } = await import("child_process");
-
-  // Convert relative filePath to absolute path using PROJECT_ROOT
-  let absoluteFilePath: string | undefined;
-  if (filePath) {
-    absoluteFilePath = join(PROJECT_ROOT, filePath);
-  }
-
   const run = (cmd: string) =>
     new Promise<{ ok: boolean; out: string }>((res) =>
       exec(
         cmd,
-        { cwd: PROJECT_ROOT, maxBuffer: 1024 * 1024 },
+        { cwd: process.cwd(), maxBuffer: 1024 * 1024 },
         (e, so, se) => res({ ok: !e, out: `${so}\n${se}` }),
       ),
     );
@@ -135,9 +128,9 @@
 
   // Check getVar calls in the file if provided
   let getVarErrors: string[] = [];
-  if (absoluteFilePath) {
+  if (filePath) {
     try {
-      const fileContent = readFileSync(absoluteFilePath, 'utf-8');
+      const fileContent = readFileSync(filePath, 'utf-8');
       // More robust regex to capture getVar calls with different quote types and multiline
       const getVarRegex = /getVar\s*\(\s*['"`]([^'"`]+)['"`]/g;
       let match;
@@ -151,13 +144,15 @@
           getVarErrors.push(`getVar("${varName}") references undefined variable`);
         }
       }
+      console.log("usedVars", Array.from(usedVars));
+      console.log("existingVars keys", Object.keys(existingVars));
     } catch (error) {
       console.warn('Failed to check getVar calls:', error);
     }
   }
 
   // If no file path provided, do full build
-  if (!absoluteFilePath) {
+  if (!filePath) {
     const { ok, out } = await run('npx tsc --noEmit --pretty false');
     
     if (ok && getVarErrors.length === 0) return { success: true };
@@ -175,9 +170,9 @@
     return { success: false, errorLines: allErrors };
   }
 
-  const ext = (absoluteFilePath.split(".").pop() || "").toLowerCase();
+  const ext = (filePath.split(".").pop() || "").toLowerCase();
   if (!["ts", "tsx"].includes(ext)) {
-    return getVarErrors.length > 0
+    return getVarErrors.length > 0 
       ? { success: false, errorLines: getVarErrors }
       : { success: true };
   }
@@ -189,17 +184,17 @@
       jsx: "react-jsx",
       esModuleInterop: true,
       module: "ESNext",
-    })}' ${absoluteFilePath}`;
+    })}' ${filePath}`;
   let { ok, out } = await run(tsNodeCmd);
   if (ok && getVarErrors.length === 0) return { success: true };
 
   /* ─── 2 ▪ project-aware tsc (resolves @/ aliases) ─── */
-  const tsConfig = await findTsConfig(path.dirname(absoluteFilePath));
+  const tsConfig = await findTsConfig(path.dirname(filePath));
   const tscCmd = tsConfig
     ? // respect baseUrl / paths / strictness the project already defines
       `npx tsc --noEmit --pretty false -p ${tsConfig}`
     : // fall back to the relaxed per-file compile we used before
-      `npx tsc --noEmit --pretty false --jsx react-jsx --esModuleInterop --skipLibCheck ${absoluteFilePath}`;
+      `npx tsc --noEmit --pretty false --jsx react-jsx --esModuleInterop --skipLibCheck ${filePath}`;
 
   ({ ok, out } = await run(tscCmd));
   if (ok && getVarErrors.length === 0) return { success: true };
@@ -247,48 +242,23 @@
 }
 export const codeEditorTools: ToolSet = {
   readFile: tool({
-<<<<<<< HEAD
-    description: 'Read a file and return its content. Can read entire file or specific line ranges. Returns error if file not found or too long.',
-=======
     description: 'Read a file and return its content. Uses unified API that handles both Blaxel sandbox and local file system.',
->>>>>>> 6ea0cced
     parameters: z.object({
       /* explanation: z.string().describe('Short explanation of why you want to read this file'), */
       path: z.string().describe('The file path relative to the project root'),
-      offset: z.number().optional().describe('Line number to start reading from (1-indexed, optional)'),
-      limit: z.number().optional().describe('Number of lines to read (optional, if not provided reads from offset to end)'),
     }),
-    execute: async ({ path, offset, limit }) => {
+    execute: async ({ path }) => {
       try {
-<<<<<<< HEAD
-        const fullPath = join(PROJECT_ROOT, path);
-
-        if (!existsSync(fullPath)) {
-          return {
-            success: false,
-=======
         // Use unified API to read file
         const result = await readFileFromUnifiedApi(path);
         
         if (!result) {
           return { 
             success: false, 
->>>>>>> 6ea0cced
             message: `File not found: ${path}`,
             error: 'FILE_NOT_FOUND'
           };
         }
-<<<<<<< HEAD
-
-        // Read file content
-        const content = readFileSync(fullPath, 'utf-8');
-        const allLines = content.split('\n');
-
-        if (allLines.length > MAX_FILE_LINES) {
-          return {
-            success: false,
-            message: `File too long: ${path} has ${allLines.length} lines (max: ${MAX_FILE_LINES})`,
-=======
         
         const { content, source } = result;
         const lines = content.split('\n');
@@ -297,42 +267,11 @@
           return { 
             success: false, 
             message: `File too long: ${path} has ${lines.length} lines (max: ${MAX_FILE_LINES})`,
->>>>>>> 6ea0cced
             error: 'FILE_TOO_LONG',
-            lines: allLines.length,
+            lines: lines.length,
             maxLines: MAX_FILE_LINES
           };
         }
-<<<<<<< HEAD
-
-        // Handle partial reading if offset is specified
-        let contentToUse = content;
-        let linesToUse = allLines;
-        let startLine = 1;
-        let endLine = allLines.length;
-
-        if (offset !== undefined) {
-          if (offset < 1 || offset > allLines.length) {
-            return {
-              success: false,
-              message: `Invalid offset: ${offset}. File has ${allLines.length} lines.`,
-              error: 'INVALID_OFFSET'
-            };
-          }
-
-          startLine = offset;
-          if (limit !== undefined) {
-            if (limit < 1) {
-              return {
-                success: false,
-                message: `Invalid limit: ${limit}. Must be positive.`,
-                error: 'INVALID_LIMIT'
-              };
-            }
-            endLine = Math.min(startLine + limit - 1, allLines.length);
-          } else {
-            endLine = allLines.length;
-=======
         
         const runtimeError = await buildProject(source === 'local' ? join(PROJECT_ROOT, path) : undefined);
           if(runtimeError.success === true) {
@@ -347,25 +286,7 @@
           }
           else {
             return {success: true, message: "Error in file " + JSON.stringify(runtimeError) + "\n" + content, lines: lines.length, path: path, source: source};
->>>>>>> 6ea0cced
-          }
-
-          // Extract the specific lines
-          linesToUse = allLines.slice(startLine - 1, endLine);
-          contentToUse = linesToUse.join('\n');
-        }
-
-        return {
-          success: true,
-          message: offset !== undefined
-            ? `Successfully read file: ${path} (lines ${startLine}-${endLine})`
-            : `Successfully read file: ${path}`,
-          content: contentToUse,
-          lines: linesToUse.length,
-          path: path,
-          totalLines: allLines.length,
-          ...(offset !== undefined && { startLine, endLine })
-        };
+          }
       } catch (error) {
         return { 
           success: false, 
@@ -396,14 +317,6 @@
           };
         }
         
-<<<<<<< HEAD
-        writeFileSync(fullPath, content, 'utf-8');
-        return {
-          success: true,
-          message: `Created file: ${path}`,
-          operation: { type: 'create', path, content }
-        };
-=======
         const runtimeError = await buildProject(result.localSuccess ? join(PROJECT_ROOT, path) : undefined);
         console.log(">>>>>>>>>>createFile buildProject", runtimeError);
         
@@ -424,7 +337,6 @@
           else {
             return {success: false, message: "Error in create" + JSON.stringify(runtimeError), operation: { type: 'create', path, content }, blaxelSuccess: result.blaxelSuccess, localSuccess: result.localSuccess};
           }
->>>>>>> 6ea0cced
       } catch (error) {
         return { 
           success: false, 
@@ -455,14 +367,6 @@
           };
         }
         
-<<<<<<< HEAD
-        writeFileSync(fullPath, content, 'utf-8');
-        return {
-          success: true,
-          message: `Updated file: ${path}`,
-          operation: { type: 'update', path, content }
-        };
-=======
         const runtimeError = await buildProject(result.localSuccess ? join(PROJECT_ROOT, path) : undefined);
         
         const successMessage = result.blaxelSuccess && result.localSuccess ? 
@@ -483,7 +387,6 @@
           else {
             return {success: false, message: "Error in update" + JSON.stringify(runtimeError), operation: { type: 'update', path, content }, blaxelSuccess: result.blaxelSuccess, localSuccess: result.localSuccess};
           }
->>>>>>> 6ea0cced
       } catch (error) {
         return { 
           success: false, 
@@ -499,9 +402,9 @@
     parameters: z.object({
       /* explanation: z.string().describe('Short explanation of why you want to patch this file'), */
       path: z.string().describe('The file path relative to the project root'),
-      content: z.string().describe('EXACT code replacement format: "// Original code:\n[exact lines from file]\n\n// Updated code:\n[new lines with changes]" - Must include verbatim context from the target file'),
+      patchDescription: z.string().describe('EXACT code replacement format: "// Original code:\n[exact lines from file]\n\n// Updated code:\n[new lines with changes]" - Must include verbatim context from the target file'),
     }),
-    execute: async ({ path, content }) => {
+    execute: async ({ path, patchDescription }) => {
       try {
         const fullPath = join(PROJECT_ROOT, path);
         
@@ -509,7 +412,7 @@
           return { 
             success: false, 
             message: `File does not exist: ${path}`,
-            operation: { type: 'patch', path, content }
+            operation: { type: 'patch', path, patchDescription }
           };
         }
         
@@ -527,7 +430,7 @@
         const contentSource = fileResult.source;
 
         // Validate patchDescription is edit_file-style with contextual code (be permissive but guard against pure instructions)
-        const description = content || '';
+        const description = patchDescription || '';
         const hasEditMarker = description.includes('// ... existing code ...');
         const lines = description.split('\n');
         const normalizedCandidates = lines
@@ -541,19 +444,11 @@
             success: false,
             message:
               'PATCH_DESCRIPTION_INVALID: You must provide EXACT code in this format:\n\n// Original code:\n[copy exact lines from the file here]\n\n// Updated code:\n[your modified version here]\n\nExample:\n// Original code:\n<section id="projects-section" className="relative">\n\n// Updated code:\n<section id="projects-section" className="relative m-4">\n\nDO NOT use natural language descriptions. Copy actual code from the file.',
-            operation: { type: 'patch', path, content },
-          };
-        }
-        
-<<<<<<< HEAD
-        // Always send the FULL file content to the patch API to avoid truncation/splitting issues
-        const payloadContent = currentContent;
-        const payloadPatch = content;
-
-        // Call the quick patch API with only the focused block
-=======
+            operation: { type: 'patch', path, patchDescription },
+          };
+        }
+        
         // Call the quick patch API to get the patched content
->>>>>>> 6ea0cced
         const response = await fetch('http://localhost:3000/api/agents/quick-patch', {
           method: 'POST',
           headers: { 'Content-Type': 'application/json' },
@@ -568,7 +463,7 @@
           return { 
             success: false, 
             message: `Patch API failed: ${response.statusText}`,
-            operation: { type: 'patch', path, content }
+            operation: { type: 'patch', path, patchDescription }
           };
         }
 
@@ -577,13 +472,8 @@
         if (!patchResult.success) {
           return { 
             success: false, 
-<<<<<<< HEAD
-            message: `Patch failed: ${result.error}`,
-            operation: { type: 'patch', path, content }
-=======
             message: `Patch failed: ${patchResult.error}`,
             operation: { type: 'patch', path, patchDescription }
->>>>>>> 6ea0cced
           };
         }
         console.log(">>>>>>>>>>patchFile patchResult", patchResult);
@@ -677,20 +567,10 @@
           return {
             success: false,
             message: 'PATCH_NOOP: No changes were applied to the file. Ensure your patch uses verbatim context from the target file and touches the intended code.',
-            operation: { type: 'patch', path, content }
-          };
-        }
-
-<<<<<<< HEAD
-        // Write the patched content
-        writeFileSync(fullPath, adjusted, 'utf-8');
-        writeFileSync("patchlog.txt", adjusted, 'utf-8');
-        return {
-          success: true,
-          message: `Patch applied successfully to: ${path}`,
-          operation: { type: 'patch', path, content }
-        };
-=======
+            operation: { type: 'patch', path, patchDescription }
+          };
+        }
+
         // Write the patched content using unified API
         const writeResult = await writeFileToUnifiedApi(path, adjusted, true);
         
@@ -722,12 +602,11 @@
             contentSource
           };
         }
->>>>>>> 6ea0cced
       } catch (error) {
         return { 
           success: false, 
           message: `Failed to patch file: ${error}`,
-          operation: { type: 'patch', path, content }
+          operation: { type: 'patch', path, patchDescription }
         };
       }
     },
@@ -775,19 +654,38 @@
     },
   }),
 
-  buildProject: tool({
+  /* buildProject: tool({
     description:
-      'Builds and validates the entire project to check for TypeScript errors, syntax issues, and undefined getVar references. ' +
-      'Call this AFTER making all your changes to ensure the project compiles correctly. ' +
-      'If errors are found, inspect errorLines and fix the issues before proceeding.',
-    parameters: z.object({
-      filePath: z.string().optional().describe('Optional specific file path to build (if not provided, builds entire project)')
-    }),
-    execute: async ({ filePath }) => {
-      const result = await buildProject(filePath);
-      return result;
+      'ALWAYS call this first when the user says “fix”, “debug” or similar but has not ' +
+      'pasted an error.  Runs `tsc --noEmit --pretty false` to surface syntax & type ' +
+      'errors (those are what show up in the red overlay). If it returns success:false, ' +
+      'inspect `errorLines`, patch the offending file, and call again until success:true.',
+    parameters: z.object({}), // no arguments
+    execute: async () => {
+      const { exec } = await import('child_process');
+      const run = (cmd: string) =>
+        new Promise<{ ok: boolean; out: string }>((res) =>
+          exec(
+            cmd,
+            { cwd: process.cwd(), maxBuffer: 1024 * 1024 },
+            (e, so, se) => res({ ok: !e, out: `${so}\n${se}` }),
+          ),
+        );
+
+      const { ok, out } = await run('npx tsc --noEmit --pretty false');
+
+      if (ok) return { success: true };
+
+      // strip ANSI colour codes
+      const plain = out.replace(/\x1b\[[0-9;]*m/g, '');
+      const lines = plain.split('\n').filter((l) => l.trim());
+      const firstErr = lines.findIndex((l) => /error\s+TS\d+:/i.test(l));
+      const errorLines =
+        (firstErr >= 0 ? lines.slice(firstErr) : lines).slice(0, 30);
+
+      return { success: false, errorLines };
     },
-  }),
+  }), */
  
   /* getRuntimeError: tool({
     description:

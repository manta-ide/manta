--- conflicted
+++ resolved
@@ -474,75 +474,7 @@
     const type = (n as any).type;
     const typeAttr = type ? ` type="${escapeXml(String(type))}"` : '';
 
-<<<<<<< HEAD
     return `    <node id="${escapeXml(n.id)}" title="${escapeXml(n.title)}"${xAttr}${yAttr}${zAttr}${shapeAttr}${typeAttr}>${desc}${metadataXml}${props}\n    </node>`;
-=======
-    // Include nested graph (always add, even if empty)
-    let nestedGraph = '';
-    try {
-      const nestedGraphContent = n.graph || { nodes: [], edges: [] };
-      const nestedXml = graphToXml(nestedGraphContent);
-      // Extract just the nodes and edges content from the nested graph XML
-      const lines = nestedXml.split('\n');
-      
-      // Find the root-level <nodes> and <edges> sections
-      let nodeStartIdx = -1;
-      let nodeEndIdx = -1;
-      let edgeStartIdx = -1;
-      let edgeEndIdx = -1;
-      let nodesDepth = 0;
-      let edgesDepth = 0;
-      
-      for (let i = 0; i < lines.length; i++) {
-        const line = lines[i].trim();
-        
-        // Track <nodes> sections with depth
-        if (line.includes('<nodes>') || line.includes('<nodes ')) {
-          if (nodesDepth === 0 && nodeStartIdx === -1) {
-            nodeStartIdx = i;
-          }
-          nodesDepth++;
-        }
-        if (line.includes('</nodes>')) {
-          nodesDepth--;
-          if (nodesDepth === 0 && nodeStartIdx !== -1 && nodeEndIdx === -1) {
-            nodeEndIdx = i;
-          }
-        }
-        
-        // Track <edges> sections with depth (only after nodes section is complete)
-        if (nodeEndIdx !== -1) {
-          if (line.includes('<edges>') || line.includes('<edges ')) {
-            if (edgesDepth === 0 && edgeStartIdx === -1) {
-              edgeStartIdx = i;
-            }
-            edgesDepth++;
-          }
-          if (line.includes('</edges>')) {
-            edgesDepth--;
-            if (edgesDepth === 0 && edgeStartIdx !== -1 && edgeEndIdx === -1) {
-              edgeEndIdx = i;
-              break; // We're done
-            }
-          }
-        }
-      }
-      
-      if (nodeStartIdx !== -1 && edgeEndIdx !== -1) {
-        const graphContent = lines
-          .slice(nodeStartIdx, edgeEndIdx + 1)
-          .join('\n')
-          .replace(/^/gm, '  ');
-        nestedGraph = `\n      <graph>\n${graphContent}\n      </graph>`;
-      }
-    } catch (e) {
-      console.error('Error serializing nested graph:', e);
-      // Fallback: include empty graph
-      nestedGraph = `\n      <graph>\n        <nodes></nodes>\n        <edges></edges>\n      </graph>`;
-    }
-
-    return `    <node id="${escapeXml(n.id)}" title="${escapeXml(n.title)}"${xAttr}${yAttr}${zAttr}${shapeAttr}>${desc}${metadataXml}${props}${nestedGraph}\n    </node>`;
->>>>>>> b9f9f66c
   }).join('\n\n');
 
   const allEdges = (graph as any).edges || [] as Array<{ id?: string; source: string; target: string; role?: string; sourceHandle?: string; targetHandle?: string; shape?: string }>;
@@ -898,11 +830,7 @@
         properties,
         ...(metadata ? { metadata } : {}),
         ...(shape ? { shape: shape as any } : {}),
-<<<<<<< HEAD
         ...(type ? { type } : {})
-=======
-        ...(nestedGraph ? { graph: nestedGraph } : {})
->>>>>>> b9f9f66c
       } as GraphNode;
     });
 

import { Graph } from '@/app/api/lib/schemas';

/**
 * Graph diff utilities for comparing base and current graphs
 * and automatically marking nodes as unbuilt when they differ.
 */

export interface GraphDiff {
  addedNodes: string[];
  modifiedNodes: string[];
  deletedNodes: string[];
  addedEdges: string[];
  deletedEdges: string[];
  unbuiltEdges: string[];
}

/**
 * Analyzes differences between base and current graphs (recursively handles nested graphs)
 */
export function analyzeGraphDiff(baseGraph: Graph, currentGraph: Graph): GraphDiff {
  const diff: GraphDiff = {
    addedNodes: [],
    modifiedNodes: [],
    deletedNodes: [],
    addedEdges: [],
    deletedEdges: [],
    unbuiltEdges: []
  };

  // Recursively analyze graphs
  analyzeGraphDiffRecursive(baseGraph, currentGraph, diff, '');

  return diff;
}

/**
 * Recursively analyzes differences between graphs at any nesting level
 */
function analyzeGraphDiffRecursive(baseGraph: Graph, currentGraph: Graph, diff: GraphDiff, path: string): void {
  const indent = path ? '  '.repeat(path.split('.').length) : '';
  console.log(`${indent}🔍 Analyzing level: ${path || 'root'} {baseNodes: ${baseGraph.nodes.length}, currentNodes: ${currentGraph.nodes.length}}`);

  // Compare nodes
  const currentNodeMap = new Map(currentGraph.nodes.map(n => [n.id, n]));
  const baseNodeMap = new Map(baseGraph.nodes.map(n => [n.id, n]));

  // Find added/modified nodes
  for (const [nodeId, currentNode] of Array.from(currentNodeMap.entries())) {
    const baseNode = baseNodeMap.get(nodeId);
    if (!baseNode) {
<<<<<<< HEAD
      diff.addedNodes.push(nodeId);
    } else if (nodesAreDifferent(baseNode, currentNode) || hasBugs(currentNode)) {
      diff.modifiedNodes.push(nodeId);
    } 
=======
      console.log(`${indent}   ➕ Added node: ${nodeId} (${currentNode.title})`);
      diff.addedNodes.push(nodeId);
    } else if (nodesAreDifferent(baseNode, currentNode) || hasBugs(currentNode)) {
      console.log(`${indent}   ✏️ Modified node: ${nodeId} (${currentNode.title})${hasBugs(currentNode) ? ' (has bugs)' : ''}`);
      diff.modifiedNodes.push(nodeId);
    } else {
      console.log(`${indent}   ✅ Unchanged node: ${nodeId} (${currentNode.title})`);
    }

    // Recursively analyze nested graphs if both nodes have them
    if (currentNode.graph && baseNode?.graph) {
      analyzeGraphDiffRecursive(baseNode.graph, currentNode.graph, diff, `${path}${path ? '.' : ''}${nodeId}`);
    } else if (currentNode.graph && !baseNode?.graph) {
      // Current has nested graph but base doesn't - all nested nodes are added
      console.log(`${indent}   📁 Node ${nodeId} gained nested graph - analyzing...`);
      const emptyGraph = { nodes: [], edges: [] };
      analyzeGraphDiffRecursive(emptyGraph, currentNode.graph, diff, `${path}${path ? '.' : ''}${nodeId}`);
    } else if (!currentNode.graph && baseNode?.graph) {
      // Base has nested graph but current doesn't - all nested nodes are deleted
      console.log(`${indent}   📁 Node ${nodeId} lost nested graph - analyzing...`);
      const emptyGraph = { nodes: [], edges: [] };
      analyzeGraphDiffRecursive(baseNode.graph, emptyGraph, diff, `${path}${path ? '.' : ''}${nodeId}`);
    }
>>>>>>> b9f9f66c
  }

  // Find deleted nodes
  for (const [nodeId] of Array.from(baseNodeMap.entries())) {
    if (!currentNodeMap.has(nodeId)) {
      const baseNode = baseNodeMap.get(nodeId);
<<<<<<< HEAD
=======
      console.log(`${indent}   ➖ Deleted node: ${nodeId} (${baseNode?.title})`);
>>>>>>> b9f9f66c
      diff.deletedNodes.push(nodeId);
    }
  }

  // Compare edges
  const currentEdges = currentGraph.edges || [];
  const baseEdges = baseGraph.edges || [];
  const currentEdgeMap = new Map(currentEdges.map(e => [`${e.source}-${e.target}`, e]));
  const baseEdgeMap = new Map(baseEdges.map(e => [`${e.source}-${e.target}`, e]));

  // Find added edges
  for (const [edgeKey] of Array.from(currentEdgeMap.entries())) {
    if (!baseEdgeMap.has(edgeKey)) {
      diff.addedEdges.push(edgeKey);
      diff.unbuiltEdges.push(edgeKey);
    }
  }

  // Find deleted edges
  for (const [edgeKey] of Array.from(baseEdgeMap.entries())) {
    if (!currentEdgeMap.has(edgeKey)) {
      diff.deletedEdges.push(edgeKey);
    }
  }
}

/**
 * Checks if a node has bugs that need to be fixed
 */
export function hasBugs(node: any): boolean {
  return node.metadata?.bugs && Array.isArray(node.metadata.bugs) && node.metadata.bugs.length > 0;
}

/**
 * Compares two nodes to determine if they are different (including nested graphs)
 */
export function nodesAreDifferent(node1: any, node2: any): boolean {
  // Compare title, description, and type
  if (node1.title !== node2.title || node1.description !== node2.description || node1.type !== node2.type) {
    return true;
  }

  // Compare properties
  const props1 = Array.isArray(node1.properties) ? node1.properties : [];
  const props2 = Array.isArray(node2.properties) ? node2.properties : [];

  if (props1.length !== props2.length) {
    return true;
  }

  // Create maps for easier comparison
  const propMap1 = new Map(props1.map((p: any) => [p.id, p]));
  const propMap2 = new Map(props2.map((p: any) => [p.id, p]));

  // Check if all properties in node1 exist in node2 with same values
  for (const [id, prop1] of propMap1.entries()) {
    const prop2 = propMap2.get(id);
    if (!prop2) {
      return true; // Property missing in node2
    }

    // Compare property values (handle different types)
    if ((prop1 as any).value !== (prop2 as any).value) {
      // For objects/arrays, do a deep comparison
      if (typeof (prop1 as any).value === 'object' && (prop1 as any).value !== null &&
          typeof (prop2 as any).value === 'object' && (prop2 as any).value !== null) {
        if (JSON.stringify((prop1 as any).value) !== JSON.stringify((prop2 as any).value)) {
          return true;
        }
      } else {
        return true;
      }
    }

    // Compare other property fields that might affect behavior
    if ((prop1 as any).type !== (prop2 as any).type || (prop1 as any).title !== (prop2 as any).title) {
      return true;
    }
  }

  // Check if node2 has extra properties not in node1
  for (const id of propMap2.keys()) {
    if (!propMap1.has(id)) {
      return true;
    }
  }

  // Compare nested graphs recursively
  const graph1 = node1.graph || { nodes: [], edges: [] };
  const graph2 = node2.graph || { nodes: [], edges: [] };

  // Normalize edges arrays
  const edges1 = graph1.edges || [];
  const edges2 = graph2.edges || [];

  // Quick check: different number of nodes or edges
  if (graph1.nodes.length !== graph2.nodes.length || edges1.length !== edges2.length) {
    return true;
  }

  // If both have no nodes and no edges, they're equivalent
  if (graph1.nodes.length === 0 && graph2.nodes.length === 0 && edges1.length === 0 && edges2.length === 0) {
    return false;
  }

  // Compare nested graphs by checking if any nested nodes are different
  const nestedDiff = analyzeGraphDiff(graph1, graph2);
  if (nestedDiff.addedNodes.length > 0 || nestedDiff.modifiedNodes.length > 0 || nestedDiff.deletedNodes.length > 0 ||
      nestedDiff.addedEdges.length > 0 || nestedDiff.deletedEdges.length > 0) {
    return true;
  }

  return false; // Nodes are identical
}

/**
 * Marks nodes as unbuilt if they differ from the base graph (recursively handles nested graphs)
 */
export function markUnbuiltNodesFromDiff(graph: Graph, diff: GraphDiff): Graph {

  const updatedNodes = graph.nodes.map(node => {
    // Mark as unbuilt if added or modified
    if (diff.addedNodes.includes(node.id) || diff.modifiedNodes.includes(node.id)) {
<<<<<<< HEAD
      return { ...node, state: 'unbuilt' as const };
    }
    // Mark as built if exists in both graphs and not modified (identical to base)
    return { ...node, state: 'built' as const };
=======
      console.log(`   🔴 ${node.id} (${node.title}): unbuilt (${diff.addedNodes.includes(node.id) ? 'added' : 'modified'})`);
      const updatedNode = { ...node, state: 'unbuilt' as const };
      // Recursively mark nested nodes if this node has a nested graph
      if (updatedNode.graph) {
        updatedNode.graph = markUnbuiltNodesFromDiff(updatedNode.graph, diff);
      }
      return updatedNode;
    }
    // Mark as built if exists in both graphs and not modified (identical to base)
    console.log(`   🟢 ${node.id} (${node.title}): built (unchanged)`);
    const updatedNode = { ...node, state: 'built' as const };
    // Recursively mark nested nodes if this node has a nested graph
    if (updatedNode.graph) {
      updatedNode.graph = markUnbuiltNodesFromDiff(updatedNode.graph, diff);
    }
    return updatedNode;
>>>>>>> b9f9f66c
  });

  const result = {
    ...graph,
    nodes: updatedNodes
  };

  const builtCount = updatedNodes.filter(n => n.state === 'built').length;
  const unbuiltCount = updatedNodes.filter(n => n.state === 'unbuilt').length;

  return result;
}

/**
 * Determines if an edge is unbuilt by checking if it exists in the base graph (recursively searches nested graphs)
 */
export function isEdgeUnbuilt(edge: { source: string; target: string }, baseGraph: Graph | null): boolean {
  if (!baseGraph) return true; // No base graph means all edges are unbuilt

  // Check root level edges
  if (baseGraph.edges) {
    const edgeKey = `${edge.source}-${edge.target}`;
    if (baseGraph.edges.some(baseEdge => `${baseEdge.source}-${baseEdge.target}` === edgeKey)) {
      return false; // Edge exists at root level - it's built
    }
  }

  // Recursively check nested graphs
  for (const node of baseGraph.nodes) {
    if (node.graph && !isEdgeUnbuilt(edge, node.graph)) {
      return false; // Edge exists in nested graph - it's built
    }
  }

  return true; // Edge not found anywhere - it's unbuilt
}

/**
 * Automatically marks nodes as unbuilt based on differences from base graph
 */
export function autoMarkUnbuiltFromBaseGraph(currentGraph: Graph, baseGraph: Graph | null): Graph {
  console.log('🔄 autoMarkUnbuiltFromBaseGraph called');

  if (!baseGraph) {
    console.log('   ℹ️ No base graph available, preserving existing states');
    return currentGraph;
  }

  console.log(`   📊 Base graph: ${baseGraph.nodes.length} nodes, Current graph: ${currentGraph.nodes.length} nodes`);

  const diff = analyzeGraphDiff(baseGraph, currentGraph);

  console.log(`   🔍 Diff results: Added=${diff.addedNodes.length}, Modified=${diff.modifiedNodes.length}, Deleted=${diff.deletedNodes.length}, AddedEdges=${diff.addedEdges.length}, UnbuiltEdges=${diff.unbuiltEdges.length}`);

  const result = markUnbuiltNodesFromDiff(currentGraph, diff);

  console.log(`   📈 Final state summary: ${result.nodes.filter((n: any) => n.state === 'built').length} built nodes, ${result.nodes.filter((n: any) => n.state === 'unbuilt').length} unbuilt nodes, ${diff.unbuiltEdges.length} unbuilt edges`);

  return result;
}<|MERGE_RESOLUTION|>--- conflicted
+++ resolved
@@ -48,46 +48,16 @@
   for (const [nodeId, currentNode] of Array.from(currentNodeMap.entries())) {
     const baseNode = baseNodeMap.get(nodeId);
     if (!baseNode) {
-<<<<<<< HEAD
       diff.addedNodes.push(nodeId);
     } else if (nodesAreDifferent(baseNode, currentNode) || hasBugs(currentNode)) {
       diff.modifiedNodes.push(nodeId);
     } 
-=======
-      console.log(`${indent}   ➕ Added node: ${nodeId} (${currentNode.title})`);
-      diff.addedNodes.push(nodeId);
-    } else if (nodesAreDifferent(baseNode, currentNode) || hasBugs(currentNode)) {
-      console.log(`${indent}   ✏️ Modified node: ${nodeId} (${currentNode.title})${hasBugs(currentNode) ? ' (has bugs)' : ''}`);
-      diff.modifiedNodes.push(nodeId);
-    } else {
-      console.log(`${indent}   ✅ Unchanged node: ${nodeId} (${currentNode.title})`);
-    }
-
-    // Recursively analyze nested graphs if both nodes have them
-    if (currentNode.graph && baseNode?.graph) {
-      analyzeGraphDiffRecursive(baseNode.graph, currentNode.graph, diff, `${path}${path ? '.' : ''}${nodeId}`);
-    } else if (currentNode.graph && !baseNode?.graph) {
-      // Current has nested graph but base doesn't - all nested nodes are added
-      console.log(`${indent}   📁 Node ${nodeId} gained nested graph - analyzing...`);
-      const emptyGraph = { nodes: [], edges: [] };
-      analyzeGraphDiffRecursive(emptyGraph, currentNode.graph, diff, `${path}${path ? '.' : ''}${nodeId}`);
-    } else if (!currentNode.graph && baseNode?.graph) {
-      // Base has nested graph but current doesn't - all nested nodes are deleted
-      console.log(`${indent}   📁 Node ${nodeId} lost nested graph - analyzing...`);
-      const emptyGraph = { nodes: [], edges: [] };
-      analyzeGraphDiffRecursive(baseNode.graph, emptyGraph, diff, `${path}${path ? '.' : ''}${nodeId}`);
-    }
->>>>>>> b9f9f66c
   }
 
   // Find deleted nodes
   for (const [nodeId] of Array.from(baseNodeMap.entries())) {
     if (!currentNodeMap.has(nodeId)) {
       const baseNode = baseNodeMap.get(nodeId);
-<<<<<<< HEAD
-=======
-      console.log(`${indent}   ➖ Deleted node: ${nodeId} (${baseNode?.title})`);
->>>>>>> b9f9f66c
       diff.deletedNodes.push(nodeId);
     }
   }
@@ -211,29 +181,10 @@
   const updatedNodes = graph.nodes.map(node => {
     // Mark as unbuilt if added or modified
     if (diff.addedNodes.includes(node.id) || diff.modifiedNodes.includes(node.id)) {
-<<<<<<< HEAD
       return { ...node, state: 'unbuilt' as const };
     }
     // Mark as built if exists in both graphs and not modified (identical to base)
     return { ...node, state: 'built' as const };
-=======
-      console.log(`   🔴 ${node.id} (${node.title}): unbuilt (${diff.addedNodes.includes(node.id) ? 'added' : 'modified'})`);
-      const updatedNode = { ...node, state: 'unbuilt' as const };
-      // Recursively mark nested nodes if this node has a nested graph
-      if (updatedNode.graph) {
-        updatedNode.graph = markUnbuiltNodesFromDiff(updatedNode.graph, diff);
-      }
-      return updatedNode;
-    }
-    // Mark as built if exists in both graphs and not modified (identical to base)
-    console.log(`   🟢 ${node.id} (${node.title}): built (unchanged)`);
-    const updatedNode = { ...node, state: 'built' as const };
-    // Recursively mark nested nodes if this node has a nested graph
-    if (updatedNode.graph) {
-      updatedNode.graph = markUnbuiltNodesFromDiff(updatedNode.graph, diff);
-    }
-    return updatedNode;
->>>>>>> b9f9f66c
   });
 
   const result = {

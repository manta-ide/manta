--- conflicted
+++ resolved
@@ -1,113 +1,111 @@
-<<<<<<< HEAD
 'use client';
+
+import HeroSection from '@/components/HeroSection';
+import ProjectsShowcase from '@/components/ProjectsShowcase';
+import ContactSection from '@/components/ContactSection';
+import { Project } from '@/components/DynamicFilteringBehavior';
 import React from 'react';
-import HeroSection from '@/components/ui/HeroSection';
-import ProjectsShowcase, { Project } from '@/components/ui/ProjectsShowcase';
-import ContactSection from '@/components/ui/ContactSection';
 
-const projectsData: Project[] = [
+// Sample data for projects
+const projects: Project[] = [
   {
-    id: '1',
-    category: 'Web Development',
-    date: '2023-07-01',
-    image: 'https://via.placeholder.com/400x300',
-    title: 'Portfolio Website',
-    description: 'A responsive personal portfolio built with Next.js and Tailwind CSS.',
+    id: 1,
+    title: 'Project One',
+    description: 'A web application built with React and Node.js.',
+    image: 'https://source.unsplash.com/400x300/?web,app',
+    category: 'Web',
+    technologies: ['React', 'Node.js', 'TypeScript'],
   },
   {
-    id: '2',
-    category: 'Open Source',
-    date: '2023-05-15',
-    image: 'https://via.placeholder.com/400x300',
-    title: 'UI Component Library',
-    description: 'A reusable React UI library with customizable components.',
+    id: 2,
+    title: 'Project Two',
+    description: 'A mobile app developed using React Native.',
+    image: 'https://source.unsplash.com/400x300/?mobile,app',
+    category: 'Mobile',
+    technologies: ['React Native', 'Expo', 'JavaScript'],
   },
   {
-    id: '3',
-    category: 'Fullstack',
-    date: '2022-11-20',
-    image: 'https://via.placeholder.com/400x300',
-    title: 'E-commerce Platform',
-    description: 'An e-commerce app with Node.js backend and React frontend.',
+    id: 3,
+    title: 'Project Three',
+    description: 'A data visualization dashboard using D3.js.',
+    image: 'https://source.unsplash.com/400x300/?data,chart',
+    category: 'Data',
+    technologies: ['D3.js', 'JavaScript', 'HTML'],
   },
 ];
 
-const skills = [
+// Sample skills list
+const skills: string[] = [
   'JavaScript',
   'TypeScript',
   'React',
+  'Node.js',
+  'Tailwind CSS',
   'Next.js',
-  'Tailwind CSS',
-  'Node.js',
-  'Express',
+  'D3.js',
   'GraphQL',
-  'Git',
 ];
-=======
-"use client";
-
-import React, { useRef } from 'react';
-import { Button } from '@/components/ui/button';
-
-const metadata = {
-  title: 'SWE Hub - Empower Your Software Engineering Journey',
-  description: 'Join a community of passionate software engineers, access curated resources, and accelerate your career.',
-};
->>>>>>> 9a18db2c
 
 export default function Home() {
-  const handleContactSubmit = async (data: any) => {
-    // Placeholder submit handler
-    console.log('Contact form data:', data);
-    alert('Thank you for reaching out!');
+  const scrollToProjects = () => {
+    const section = document.getElementById('projects-showcase');
+    if (section) {
+      section.scrollIntoView({ behavior: 'smooth' });
+    }
   };
 
   return (
     <main className="flex flex-col bg-gray-50 text-gray-800">
-      {/* Navigation */}
-      <nav className="sticky top-0 bg-white shadow-md z-20">
-        <div className="max-w-7xl mx-auto px-4 py-3 flex justify-between items-center">
-          <span className="text-xl font-bold">My Portfolio</span>
-          <ul className="flex space-x-6">
-            <li><a href="#about" className="hover:text-primary">About</a></li>
-            <li><a href="#projects" className="hover:text-primary">Projects</a></li>
-            <li><a href="#skills" className="hover:text-primary">Skills</a></li>
-            <li><a href="#contact" className="hover:text-primary">Contact</a></li>
-          </ul>
-        </div>
-      </nav>
-
       {/* Hero Section */}
-      <div id="hero">
-        <HeroSection
-          backgroundImage="https://via.placeholder.com/1600x900"
-          headline="Software Engineer & Problem Solver"
-          ctaButton={{ text: 'Get in Touch', onClick: () => document.getElementById('contact')?.scrollIntoView({ behavior: 'smooth' }) }}
-        />
-      </div>
+      <HeroSection
+        backgroundImage="https://source.unsplash.com/1600x900/?coding,programming"
+        headline="Hi, I'm John Doe, a Software Engineer"
+        buttonText="View My Work"
+        onButtonClick={scrollToProjects}
+        className="mb-16"
+      />
 
       {/* About Me Section */}
-      <section id="about" className="py-16 bg-white">
-        <div className="max-w-4xl mx-auto px-4 text-center">
-          <h2 className="text-3xl font-bold mb-4">About Me</h2>
-          <p className="text-lg leading-relaxed">
-            Hi! I'm Jane Doe, a passionate software engineer with over 5 years of experience building scalable web applications. I love crafting intuitive user experiences and writing clean, maintainable code.
+      <section
+        id="about-me"
+        className="bg-white py-16"
+        aria-labelledby="about-me-heading"
+      >
+        <div className="container mx-auto px-4 max-w-3xl">
+          <h2
+            id="about-me-heading"
+            className="text-3xl font-semibold text-gray-900 mb-4 text-center"
+          >
+            About Me
+          </h2>
+          <p className="text-gray-700 leading-relaxed text-center">
+            I'm a passionate software engineer with experience building scalable web and mobile applications. I love turning complex problems into simple, beautiful, and intuitive designs.
           </p>
         </div>
       </section>
 
       {/* Projects Section */}
-      <section id="projects" className="py-16 bg-gray-50">
-        <ProjectsShowcase projects={projectsData} />
-      </section>
+      <ProjectsShowcase projects={projects} />
 
       {/* Skills Section */}
-      <section id="skills" className="py-16 bg-white">
-        <div className="max-w-4xl mx-auto px-4">
-          <h2 className="text-3xl font-bold text-center mb-8">Skills</h2>
-          <div className="grid grid-cols-2 sm:grid-cols-3 md:grid-cols-4 gap-4">
+      <section
+        id="skills"
+        className="bg-white py-16"
+        aria-labelledby="skills-heading"
+      >
+        <div className="container mx-auto px-4 max-w-3xl">
+          <h2
+            id="skills-heading"
+            className="text-3xl font-semibold text-gray-900 mb-6 text-center"
+          >
+            Skills
+          </h2>
+          <div className="flex flex-wrap justify-center gap-4">
             {skills.map((skill) => (
-              <span key={skill} className="px-4 py-2 bg-gray-100 rounded-full text-center text-sm font-medium">
+              <span
+                key={skill}
+                className="px-4 py-2 bg-gray-200 rounded-full text-gray-800"
+              >
                 {skill}
               </span>
             ))}
@@ -116,21 +114,7 @@
       </section>
 
       {/* Contact Section */}
-      <section id="contact">
-        <ContactSection
-          linkedinUrl="https://linkedin.com/in/your-profile"
-          githubUrl="https://github.com/your-username"
-          twitterUrl="https://twitter.com/your-handle"
-          onSubmit={handleContactSubmit}
-        />
-      </section>
-
-      {/* Footer */}
-      <footer className="py-8 bg-gray-200 mt-12">
-        <div className="max-w-7xl mx-auto px-4 text-center text-sm text-gray-600">
-          &copy; {new Date().getFullYear()} Jane Doe. All rights reserved.
-        </div>
-      </footer>
+      <ContactSection />
     </main>
   );
 }
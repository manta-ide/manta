--- conflicted
+++ resolved
@@ -55,26 +55,6 @@
       className="flex flex-col items-center gap-24 px-4 pt-20 md:px-8 lg:px-24"
     >
       {/* Hero Section */}
-<<<<<<< HEAD
-      <section className="bg-gradient-to-r from-indigo-500 to-purple-600 text-white min-h-screen flex items-center">
-        <div className="container mx-auto px-6 flex flex-col items-start space-y-8">
-          <h1 className="text-5xl font-bold leading-tight text-red-500">
-            Empower Your Software Engineering Journey
-          </h1>
-          <p className="text-lg text-white max-w-2xl">
-            Start your journey with tailored tutorials, expert mentorship, and an active community.
-          </p>
-          <div className="flex space-x-4">
-            {/* Primary action as black background with white text */}
-            <Button className="bg-red-500 text-white hover:bg-red-600">
-              Get Started
-            </Button>
-            {/* Secondary action as white background with black text */}
-            <Button className="bg-white text-black border border-black hover:bg-black hover:text-white">
-              Learn More
-            </Button>
-          </div>
-=======
       <section
         id="node-element-hero-section"
         className="flex w-full max-w-5xl flex-col items-center gap-6 text-center"
@@ -99,7 +79,6 @@
               JD
             </text>
           </svg>
->>>>>>> 82166ee0
         </div>
 
         {/* Title */}

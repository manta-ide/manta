--- conflicted
+++ resolved
@@ -1,162 +1,6 @@
 <?xml version="1.0" encoding="UTF-8"?>
 <graph xmlns="urn:app:graph" version="1.0" directed="true">
   <nodes>
-<<<<<<< HEAD
-    <node id="selection-badge" title="Selection Badge Component" x="889.9335313161037" y="299.3842825896081" z="0">
-      <description>A React component that displays a floating badge showing the currently selected node in the graph. The badge appears at the top of the interface and provides quick visual feedback about which node is currently active.
-
-The component handles selection state management and displays the node title in a clean, unobtrusive badge format that helps users maintain context while navigating the graph interface.</description>
-    </node>
-
-    <node id="floating-chat" title="Floating Chat Interface" x="407.94117851313945" y="-206.50954554362562" z="0">
-      <description>A floating chat component that provides an AI-powered conversational interface for interacting with the graph. Users can send messages, ask questions about nodes, and request modifications to the graph structure through natural language.
-
-The component manages chat state, message history, and integrates with the AI backend to process user requests and execute graph operations. It features a collapsible interface that can be toggled on/off without disrupting the main graph workflow.</description>
-    </node>
-
-    <node id="message-renderer" title="Message Renderer Component" x="704.3316426217032" y="-210.6352873094159" z="0">
-      <description>A component responsible for rendering individual chat messages within the floating chat interface. It handles different message types, formats content appropriately, and supports features like syntax highlighting for code blocks and proper formatting for AI responses.
-
-The renderer processes message content and applies appropriate styling, handles user vs AI message differentiation, and manages message-specific interactions like copying content or expanding/collapsing long messages.</description>
-    </node>
-
-    <node id="graph-view" title="Graph View Component" x="1469.3532492414352" y="416.3013897114051" z="0">
-      <description>The main graph visualization component that renders the interactive node-link diagram. It handles node positioning, edge connections, zoom/pan interactions, and visual styling of the graph elements using a graphics library like D3 or similar.
-
-This is the core component where users interact with nodes, create connections, and manipulate the graph structure. It manages selection states, drag-and-drop operations, and coordinates with other components to provide a seamless graph editing experience.</description>
-    </node>
-
-    <node id="selected-node-sidebar" title="Selected Node Sidebar" x="-821.552128955309" y="-355.7086764098075" z="0">
-      <description>A sidebar component that displays detailed information and editing controls for the currently selected node. It shows node properties, allows editing of node attributes, and provides access to various node-specific actions and configurations.
-
-The sidebar dynamically updates based on the selected node type and renders appropriate property editors for different data types. It serves as the primary interface for detailed node manipulation and configuration.</description>
-    </node>
-
-    <node id="top-bar" title="Top Bar Component" x="1257.434534835254" y="-414.3134690249783" z="0">
-      <description>The main navigation and action bar at the top of the application interface. It contains primary application controls, navigation elements, and global action buttons that affect the entire graph or application state.
-
-The top bar provides consistent access to key functionality like saving, loading, creating new graphs, and other high-level operations that users need regardless of their current focus within the graph interface.</description>
-    </node>
-
-    <node id="base-property-editor" title="Base Property Editor" x="-903.5791441311885" y="561.339962194993" z="0">
-      <description>The foundational abstract component that defines the common interface and shared functionality for all property editors. It establishes the standard structure, event handling patterns, and validation logic that specific property editors extend.
-
-This base class provides consistent behavior across all property types, including change handling, validation, error display, and integration with the broader property editing system in the node sidebar.</description>
-    </node>
-
-    <node id="boolean-property-editor" title="Boolean Property Editor" x="-77.55269409136861" y="972.1628171580405" z="0">
-      <description>A property editor for boolean/true-false values, typically rendered as a toggle switch or checkbox. It provides a simple on/off interface for binary node properties.
-
-Extends the base property editor to handle boolean state changes and provides visual feedback for the current true/false state of the property.</description>
-    </node>
-
-    <node id="checkbox-property-editor" title="Checkbox Property Editor" x="-538.7724356717807" y="1514.2153187558729" z="0">
-      <description>A property editor that renders multiple checkboxes for selecting one or more options from a predefined list. Useful for multi-select scenarios where users need to choose multiple values from available options.
-
-Manages an array of selected values and provides visual indicators for which options are currently selected, with proper handling of check/uncheck interactions.</description>
-    </node>
-
-    <node id="color-property-editor" title="Color Property Editor" x="-1523.0250131113123" y="1307.71408214631" z="0">
-      <description>A specialized property editor for color values, featuring a color picker interface that allows users to select colors through various input methods like hex codes, RGB values, or a visual color wheel/palette.
-
-Provides real-time color preview and supports different color format outputs while maintaining a user-friendly interface for color selection and modification.</description>
-    </node>
-
-    <node id="font-property-editor" title="Font Property Editor" x="-1201.9621528250138" y="1222.9733638361356" z="0">
-      <description>A comprehensive property editor for font-related properties including font family, size, weight, style, and other typography settings. Provides dropdowns, sliders, and text inputs for complete font customization.
-
-Features font family selection with web-safe fonts, size adjustment controls, and styling options like bold, italic, and other font properties with live preview capabilities.</description>
-    </node>
-
-    <node id="number-property-editor" title="Number Property Editor" x="-699.5107192186499" y="1802.2734344174278" z="0">
-      <description>A property editor specifically designed for numeric input with support for integers and decimal values. Includes input validation, increment/decrement controls, and range constraints.
-
-Provides number formatting, validation feedback, and keyboard interaction support while ensuring only valid numeric values are accepted and properly formatted.</description>
-    </node>
-
-    <node id="radio-property-editor" title="Radio Property Editor" x="-375.89519545425526" y="1223.364894849275" z="0">
-      <description>A property editor that presents a set of mutually exclusive options as radio buttons, allowing users to select exactly one option from a predefined list. Ideal for single-choice scenarios where only one value should be selected.
-
-Manages the selected state across all radio options and ensures proper mutual exclusivity, with clear visual indicators for the currently selected option.</description>
-    </node>
-
-    <node id="slider-property-editor" title="Slider Property Editor" x="-1376.3688210405785" y="970.4522618371896" z="0">
-      <description>A property editor that uses a slider interface for numeric values within a defined range. Provides intuitive visual adjustment of values with real-time feedback and precise control over numeric properties.
-
-Features customizable min/max ranges, step increments, and visual value display while offering a more interactive and visual approach to numeric input than traditional text fields.</description>
-    </node>
-
-    <node id="object-list-property-editor" title="Object List Property Editor" x="-963.0242005816854" y="1535.6552884893113" z="0">
-      <description>A complex property editor for managing arrays of objects, where each object contains multiple properties. Provides add/remove functionality, item reordering, and nested property editing for each object in the list.
-
-Features dynamic list management with collapsible object entries, validation across all nested properties, and intuitive controls for manipulating the array structure while maintaining data integrity.</description>
-    </node>
-
-    <node id="object-property-editor" title="Object Property Editor" x="-1299.4953623673046" y="1488.1552377062094" z="0">
-      <description>A property editor for complex object values containing multiple nested properties. Provides a structured interface for editing object properties with appropriate sub-editors for each field type.
-
-Handles nested property validation, dynamic field rendering based on object schema, and maintains object structure integrity while allowing detailed customization of all contained properties.</description>
-    </node>
-
-    <node id="select-property-editor" title="Select Property Editor" x="502.8389761638114" y="1217.8053045907068" z="0">
-      <description>A dropdown-based property editor that allows users to select a single value from a predefined list of options. Features a clean dropdown interface with search/filter capabilities for longer option lists.
-
-Provides clear visual feedback for the selected option and handles both static and dynamic option lists, with support for custom option formatting and grouping when needed.</description>
-    </node>
-
-    <node id="text-property-editor" title="Text Property Editor" x="-299.32091937424923" y="1767.215207116356" z="0">
-      <description>A single-line text input property editor for short text values like names, labels, and brief descriptions. Includes input validation, character limits, and proper text formatting capabilities.
-
-Features keyboard shortcuts, placeholder text, and real-time validation feedback while maintaining a clean, focused interface for text entry and editing.</description>
-    </node>
-
-    <node id="textarea-property-editor" title="TextArea Property Editor" x="-221.2215107594265" y="695.2015793989306" z="0">
-      <description>A multi-line text editor for longer text content such as descriptions, notes, and detailed explanations. Provides a resizable text area with word wrapping and extended text editing capabilities.
-
-Supports rich text features, line counting, auto-resize functionality, and maintains proper formatting while offering a comfortable editing experience for substantial text content.</description>
-    </node>
-
-    <node id="property-editors-index" title="Property Editors Index" x="-795.279706101688" y="100.44357402724815" z="0">
-      <description>The central index file that exports all property editor components and provides the mapping logic for determining which editor to use for each property type. Acts as the registry and factory for property editors.
-
-This module centralizes property editor management, making it easy to add new editors and ensuring consistent property editing behavior across the application.</description>
-    </node>
-
-    <node id="main-page" title="Main Page Component" x="735.4002713613014" y="-739.517042861924" z="0">
-      <description>The main application page that orchestrates the layout and integrates all major UI components. Manages panel state, loads the project on mount, and provides the overall application structure with resizable panels for the sidebar, graph view, and floating chat interface.</description>
-    </node>
-
-    <node id="project-store" title="Project Store (Zustand)" x="-11.403807403486894" y="9.3197648202055" z="0">
-      <description>Central state management store using Zustand that handles all file system operations, graph state management, graph building, and real-time synchronization via SSE. Manages project loading, file operations, graph mutations, and coordinates between the frontend UI and backend services.</description>
-    </node>
-
-    <node id="chat-service" title="Chat Service Hook" x="402.8252950179017" y="11.352493737546709" z="0">
-      <description>React hook that manages chat functionality including message state, history persistence, streaming responses from the agent API, and context management. Handles sending messages with file/selection/node context and processes agent responses with proper error handling.</description>
-    </node>
-
-    <node id="graph-xml-utils" title="Graph XML Utilities" x="-167.49771619210082" y="376.2595598567153" z="0">
-      <description>Utilities for converting between Graph objects and XML format using fast-xml-parser. Handles complex property serialization including nested objects, arrays, and options. Provides robust parsing with text encoding repair and comprehensive type coercion for graph persistence.</description>
-    </node>
-
-    <node id="graph-diff-utils" title="Graph Diff Utilities" x="128.04054292293648" y="376.2595598567153" z="0">
-      <description>Utilities for analyzing differences between base and current graph states. Handles node and edge comparison, build state determination, and automatic marking of unbuilt components. Essential for tracking which parts of the graph need implementation during the build process.</description>
-    </node>
-
-    <node id="project-config" title="Project Configuration" x="1896.4847662134182" y="-18.34587392201115" z="0">
-      <description>Utility functions for determining development project directories and context based on environment variables. Handles both development and production modes for project path resolution.</description>
-    </node>
-
-    <node id="ui-utils" title="UI Utilities" x="1905.4082479833435" y="-414.72801280354906" z="0">
-      <description>Common UI utility functions including class name combination using clsx and tailwind-merge. Provides the cn() function for conditional styling and Tailwind CSS class management.</description>
-    </node>
-
-    <node id="ui-selection-utils" title="UI Selection Utils" x="601.636445867061" y="301.18884915084067" z="0">
-      <description>Utilities for managing and validating UI selection state. Provides functions for formatting selection dimensions and handling selection data display.</description>
-    </node>
-
-    <node id="runtime-error-store" title="Runtime Error Store" x="1905.4082479833432" y="-204.96065126712324" z="0">
-      <description>Simple store for managing runtime error state. Provides functions to set, get, and clear error information including component stack traces for debugging.</description>
-=======
     <node id="topbar-component" title="TopBar Component" x="-431.1620652104476" y="33.15307342589604" z="0">
       <description>A responsive header navigation component that provides a clean interface with customizable styling and layout options. Features border styling, background colors, and flexible content areas for branding and navigation elements.</description>
       <props>
@@ -349,7 +193,6 @@
         <prop name="ignore-property-changes" title="Ignore Property Changes" type="boolean">true</prop>
         <prop name="auto-refresh-states" title="Auto Refresh States" type="boolean">true</prop>
       </props>
->>>>>>> eb343eab
     </node>
   </nodes>
 

<?xml version="1.0" encoding="UTF-8"?>
<graph xmlns="urn:app:graph" version="1.0" directed="true">
  <nodes>
    <node id="app" title="Simple App" x="1077.8838654903236" y="-237.8072945008135" z="0">
      <description>A simple app component with basic styling - background color, text color, font family, and font size.</description>
      <props>
        <prop name="is-dark-theme" title="Is Dark Theme" type="boolean"></prop>
        <prop name="root-styles" title="Root Styles" type="object">
        <field name="background-color" title="Background Color" type="color">#e8dede</field>
        <field name="text-color" title="Text Color" type="color">#000000</field>
        <field name="font-family" title="Font Family" type="select">
          <value>Arial</value>
          <options>
          <option>Arial</option>
          <option>Helvetica</option>
          <option>Times New Roman</option>
          <option>Georgia</option>
          <option>Verdana</option>
          <option>Courier New</option>
          </options>
        </field>
        <field name="base-font-size" title="Base Font Size" type="select">
          <value>1rem</value>
          <options>
          <option>0.75rem</option>
          <option>0.875rem</option>
          <option>1rem</option>
          <option>1.125rem</option>
          <option>1.25rem</option>
          <option>1.5rem</option>
          </options>
        </field>
      </prop>
      </props>
    </node>

    <node id="node-1758061078838971" title="Header" x="619.1374015362316" y="-527.54939525425" z="0">
      <description>One color header bar with nav links</description>
      <props>
        <prop name="header-styles" title="Header Styles" type="object">
        <field name="background-color" title="Background Color" type="color">#b64646</field>
        <field name="text-color" title="Text Color" type="color">#ffffff</field>
        <field name="height" title="Header Height" type="select">
          <value>6rem</value>
          <options>
          <option>3rem</option>
          <option>4rem</option>
          <option>5rem</option>
          <option>6rem</option>
          </options>
        </field>
        <field name="padding-x" title="Horizontal Padding" type="select">
          <value>2rem</value>
          <options>
          <option>0.5rem</option>
          <option>1rem</option>
          <option>1.5rem</option>
          <option>2rem</option>
          </options>
        </field>
      </prop>
        <prop name="logo" title="Logo Settings" type="object">
        <field name="text" title="Logo Text" type="text">MyApp</field>
        <field name="font-size" title="Logo Font Size" type="select">
          <value>1.5rem</value>
          <options>
          <option>1rem</option>
          <option>1.25rem</option>
          <option>1.5rem</option>
          <option>1.75rem</option>
          <option>2rem</option>
          </options>
        </field>
        <field name="font-weight" title="Logo Font Weight" type="select">
          <value>bold</value>
          <options>
          <option>normal</option>
          <option>medium</option>
          <option>semibold</option>
          <option>bold</option>
          <option>extrabold</option>
          </options>
        </field>
      </prop>
        <prop name="nav-links" title="Navigation Links" type="object-list">
        <item index="0">
          <field name="label" title="Link Text" type="text">Home</field>
          <field name="href" title="Link URL" type="text">#home</field>
        </item>
        <item index="1">
          <field name="label" title="Link Text" type="text">About</field>
          <field name="href" title="Link URL" type="text">#about</field>
        </item>
        <item index="2">
          <field name="label" title="Link Text" type="text">Services</field>
          <field name="href" title="Link URL" type="text">#services</field>
        </item>
        <item index="3">
          <field name="label" title="Link Text" type="text">Contact</field>
          <field name="href" title="Link URL" type="text">#contact</field>
        </item>
      </prop>
      </props>
    </node>

    <node id="node-1758061687539528" title="Hero section" x="117.44542785195016" y="229.71217100498154" z="0">
      <description>Hero section with a few texts and a gradient</description>
      <props>
        <prop name="hero-styles" title="Hero Styles" type="object">
        <field name="background-gradient-start" title="Gradient Start Color" type="color">#e6e6e6</field>
        <field name="background-gradient-end" title="Gradient End Color" type="color">#764ba2</field>
        <field name="text-color" title="Text Color" type="color">#ffffff</field>
        <field name="padding-y" title="Vertical Padding" type="select">
          <value>5rem</value>
          <options>
          <option>3rem</option>
          <option>4rem</option>
          <option>5rem</option>
          <option>6rem</option>
          <option>8rem</option>
          </options>
        </field>
        <field name="padding-x" title="Horizontal Padding" type="select">
          <value>3rem</value>
          <options>
          <option>1rem</option>
          <option>1.5rem</option>
          <option>2rem</option>
          <option>2.5rem</option>
          <option>3rem</option>
          </options>
        </field>
      </prop>
        <prop name="hero-content" title="Hero Content" type="object">
        <field name="headline" title="Main Headline" type="text">Welcome to Our Platform</field>
        <field name="subheadline" title="Subheadline" type="textarea">Build amazing experiences with our powerful tools</field>
        <field name="cta-text" title="Call-to-Action Text" type="text">Get Started</field>
        <field name="cta-href" title="Call-to-Action Link" type="text">#start</field>
      </prop>
        <prop name="hero-typography" title="Typography" type="object">
        <field name="headline-size" title="Headline Font Size" type="select">
          <value>3.5rem</value>
          <options>
          <option>2.5rem</option>
          <option>3rem</option>
          <option>3.5rem</option>
          <option>4rem</option>
          <option>4.5rem</option>
          </options>
        </field>
        <field name="subheadline-size" title="Subheadline Font Size" type="select">
          <value>1.25rem</value>
          <options>
          <option>1rem</option>
          <option>1.125rem</option>
          <option>1.25rem</option>
          <option>1.5rem</option>
          <option>1.75rem</option>
          </options>
        </field>
        <field name="headline-weight" title="Headline Font Weight" type="select">
          <value>bold</value>
          <options>
          <option>normal</option>
          <option>medium</option>
          <option>semibold</option>
          <option>bold</option>
          <option>extrabold</option>
          </options>
        </field>
        <field name="text-align" title="Text Alignment" type="select">
          <value>center</value>
          <options>
          <option>left</option>
          <option>center</option>
          <option>right</option>
          </options>
        </field>
      </prop>
      </props>
    </node>

    <node id="counter-section" title="Counter Section" x="745.6949035272221" y="244.80205375742514" z="0">
      <description>Create a counter section with a number display and increment/decrement buttons. Include the current count value prominently displayed.</description>
      <props>
        <prop name="initial-count" title="Initial Count" type="number">0</prop>
        <prop name="increment-step" title="Increment Step" type="number">1</prop>
        <prop name="counter-styles" title="Counter Styles" type="object">
        <field name="background-color" title="Background Color" type="color"></field>
        <field name="number-color" title="Number Color" type="color"></field>
        <field name="number-size" title="Number Size" type="slider">[100]</field>
        <field name="padding" title="Padding" type="slider"></field>
        <field name="border-radius" title="Border Radius" type="slider"></field>
      </prop>
        <prop name="button-styles" title="Button Styles" type="object">
        <field name="button-color" title="Button Color" type="color"></field>
        <field name="button-hover-color" title="Button Hover Color" type="color"></field>
        <field name="button-text-color" title="Button Text Color" type="color"></field>
        <field name="button-size" title="Button Size" type="select">
          <value>large</value>
          <options>
          <option>small</option>
          <option>medium</option>
          <option>large</option>
          </options>
        </field>
        <field name="button-spacing" title="Button Spacing" type="slider"></field>
      </prop>
        <prop name="labels" title="Labels" type="object">
        <field name="section-title" title="Section Title" type="text"></field>
        <field name="increment-label" title="Increment Button Label" type="text"></field>
        <field name="decrement-label" title="Decrement Button Label" type="text"></field>
        <field name="reset-label" title="Reset Button Label" type="text"></field>
      </prop>
        <prop name="features" title="Features" type="object">
        <field name="show-reset" title="Show Reset Button" type="boolean">true</field>
        <field name="show-title" title="Show Section Title" type="boolean"></field>
        <field name="enable-keyboard" title="Enable Keyboard Controls" type="boolean"></field>
        <field name="min-value" title="Minimum Value" type="number">0</field>
        <field name="max-value" title="Maximum Value" type="number">17</field>
      </prop>
      </props>
    </node>
<<<<<<< HEAD

    <node id="node-1758261265711502" title="Test section" x="561.054670317495" y="-170.54499871074486" z="0">
      <description>Test 1</description>
      <props>
        <prop name="title" title="Section Title" type="text">Test Section</prop>
        <prop name="description" title="Description" type="textarea">This is a test section component that can be customized through the CMS interface.</prop>
        <prop name="background-color" title="Background Color" type="color">#ffffff</prop>
        <prop name="text-color" title="Text Color" type="color">#333333</prop>
        <prop name="padding" title="Padding" type="select">
          <value>md</value>
          <options>
          <option>sm</option>
          <option>md</option>
          <option>lg</option>
          <option>xl</option>
          </options>
        </prop>
        <prop name="border-radius" title="Border Radius" type="slider">8</prop>
        <prop name="visible" title="Visible" type="boolean">true</prop>
        <prop name="centered" title="Center Content" type="boolean">false</prop>
        <prop name="styles" title="Advanced Styles" type="object">
        <field name="border-color" title="Border Color" type="color"></field>
        <field name="border-width" title="Border Width" type="number"></field>
        <field name="shadow" title="Show Shadow" type="boolean"></field>
      </prop>
      </props>
    </node>
  </nodes>

  <edges>
=======
<edges>
>>>>>>> f77ae725
    <edge id="app-node-1758061078838971" source="app" target="node-1758061078838971" role="links-to"/>
    <edge id="app-node-1758061687539528" source="app" target="node-1758061687539528" role="links-to"/>
    <edge id="app-node-1758261265711502" source="app" target="node-1758261265711502" role="links-to"/>
  </edges>
</graph><|MERGE_RESOLUTION|>--- conflicted
+++ resolved
@@ -34,7 +34,7 @@
       </props>
     </node>
 
-    <node id="node-1758061078838971" title="Header" x="619.1374015362316" y="-527.54939525425" z="0">
+    <node id="node-1758061078838971" title="Header" x="581.708880982156" y="-485.96215019416616" z="0">
       <description>One color header bar with nav links</description>
       <props>
         <prop name="header-styles" title="Header Styles" type="object">
@@ -103,7 +103,7 @@
       </props>
     </node>
 
-    <node id="node-1758061687539528" title="Hero section" x="117.44542785195016" y="229.71217100498154" z="0">
+    <node id="node-1758061687539528" title="Hero section" x="292.11185710430254" y="74.45312278066837" z="0">
       <description>Hero section with a few texts and a gradient</description>
       <props>
         <prop name="hero-styles" title="Hero Styles" type="object">
@@ -221,9 +221,8 @@
       </prop>
       </props>
     </node>
-<<<<<<< HEAD
-
-    <node id="node-1758261265711502" title="Test section" x="561.054670317495" y="-170.54499871074486" z="0">
+
+    <node id="node-1758261265711502" title="Test section" x="1276.5447861112186" y="-720.6565819641439" z="0">
       <description>Test 1</description>
       <props>
         <prop name="title" title="Section Title" type="text">Test Section</prop>
@@ -241,22 +240,32 @@
         </prop>
         <prop name="border-radius" title="Border Radius" type="slider">8</prop>
         <prop name="visible" title="Visible" type="boolean">true</prop>
-        <prop name="centered" title="Center Content" type="boolean">false</prop>
+        <prop name="centered" title="Center Content" type="boolean"></prop>
         <prop name="styles" title="Advanced Styles" type="object">
         <field name="border-color" title="Border Color" type="color"></field>
-        <field name="border-width" title="Border Width" type="number"></field>
+        <field name="border-width" title="Border Width" type="number">0</field>
         <field name="shadow" title="Show Shadow" type="boolean"></field>
       </prop>
       </props>
     </node>
+
+    <node id="node-1758262383890521" title="A node with a few number properties" x="1615.6953068036908" y="-402.16640684705857" z="0">
+      <description>A node with a few number properties</description>
+      <props>
+        <prop name="width" title="Width" type="number">300</prop>
+        <prop name="height" title="Height" type="number">200</prop>
+        <prop name="node-1758262383890521-border-radius" title="Border Radius" type="number">8</prop>
+        <prop name="node-1758262383890521-padding" title="Padding" type="number">16</prop>
+        <prop name="font-size" title="Font Size" type="number">16</prop>
+        <prop name="opacity" title="Opacity" type="slider">1</prop>
+      </props>
+    </node>
   </nodes>
 
   <edges>
-=======
-<edges>
->>>>>>> f77ae725
     <edge id="app-node-1758061078838971" source="app" target="node-1758061078838971" role="links-to"/>
     <edge id="app-node-1758061687539528" source="app" target="node-1758061687539528" role="links-to"/>
     <edge id="app-node-1758261265711502" source="app" target="node-1758261265711502" role="links-to"/>
+    <edge id="app-node-1758262383890521" source="app" target="node-1758262383890521" role="links-to"/>
   </edges>
 </graph>
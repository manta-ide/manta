--- conflicted
+++ resolved
@@ -180,52 +180,6 @@
       </props>
     </node>
 
-<<<<<<< HEAD
-    <node id="test-node-1" title="Test Node" x="188.40637400921653" y="-254.50080667062082" z="0">
-      <description>This is a test node for demonstration purposes</description>
-      <state status="active">
-        <build status="unbuilt"/>
-      </state>
-    </node>
-
-    <node id="review-section" title="Review Section" x="358.9982128802377" y="-25.71080341023604" z="0">
-      <description>Create a review section that displays customer reviews and testimonials. Include star ratings, customer photos, review text, and customer names.</description>
-      <state status="active">
-        <build status="unbuilt"/>
-      </state>
-      <props>
-        <prop name="section-title" title="Section Title" type="text">What Our Customers Say</prop>
-        <prop name="background-color" title="Background Color" type="color">#f8f9fa</prop>
-        <prop name="show-ratings" title="Show Star Ratings" type="boolean">true</prop>
-        <prop name="reviews-per-row" title="Reviews Per Row" type="number">3</prop>
-        <prop name="review-style" title="Review Style" type="select">
-          <value>card</value>
-          <options>
-          <option>card</option>
-          <option>minimal</option>
-          <option>detailed</option>
-          </options>
-        </prop>
-        <prop name="reviews" title="Customer Reviews" type="object-list">
-        <item index="0">
-          <field name="name" title="Customer Name" type="text">Sarah Johnson</field>
-          <field name="rating" title="Star Rating" type="number">5</field>
-          <field name="review" title="Review Text" type="textarea">Absolutely love this product! It exceeded my expectations.</field>
-          <field name="photo" title="Customer Photo URL" type="text">https://via.placeholder.com/60</field>
-        </item>
-        <item index="1">
-          <field name="name" title="Customer Name" type="text">Mike Chen</field>
-          <field name="rating" title="Star Rating" type="number">5</field>
-          <field name="review" title="Review Text" type="textarea">Great quality and fast delivery. Highly recommend!</field>
-          <field name="photo" title="Customer Photo URL" type="text">https://via.placeholder.com/60</field>
-        </item>
-        <item index="2">
-          <field name="name" title="Customer Name" type="text">Emma Davis</field>
-          <field name="rating" title="Star Rating" type="number">4</field>
-          <field name="review" title="Review Text" type="textarea">Really happy with my purchase. Good value for money.</field>
-          <field name="photo" title="Customer Photo URL" type="text">https://via.placeholder.com/60</field>
-        </item>
-=======
     <node id="counter-section" title="Counter Section" x="821.7695891481648" y="292.3487322705142" z="0">
       <description>Create a counter section with a number display and increment/decrement buttons. Include the current count value prominently displayed.</description>
       <props>
@@ -264,7 +218,6 @@
         <field name="enable-keyboard" title="Enable Keyboard Controls" type="boolean"></field>
         <field name="min-value" title="Minimum Value" type="number">0</field>
         <field name="max-value" title="Maximum Value" type="number">17</field>
->>>>>>> e3a9c44c
       </prop>
       </props>
     </node>
